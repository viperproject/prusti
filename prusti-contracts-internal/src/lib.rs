extern crate proc_macro;

use proc_macro::TokenStream;
use proc_macro_hack::proc_macro_hack;

#[proc_macro_attribute]
pub fn requires(attr: TokenStream, tokens: TokenStream) -> TokenStream {
    prusti_specs::requires(attr.into(), tokens.into()).into()
}

#[proc_macro_attribute]
pub fn ensures(attr: TokenStream, tokens: TokenStream) -> TokenStream {
    prusti_specs::ensures(attr.into(), tokens.into()).into()
}

#[proc_macro_attribute]
<<<<<<< HEAD
pub fn pure(attr: TokenStream, tokens: TokenStream) -> TokenStream {
    prusti_specs::pure(attr.into(), tokens.into()).into()
=======
pub fn after_expiry(attr: TokenStream, tokens: TokenStream) -> TokenStream {
    prusti_specs::after_expiry(attr.into(), tokens.into()).into()
}

#[proc_macro_attribute]
pub fn after_expiry_if(attr: TokenStream, tokens: TokenStream) -> TokenStream {
    prusti_specs::after_expiry_if(attr.into(), tokens.into()).into()
>>>>>>> d1d39824
}

#[proc_macro_hack]
pub fn invariant(tokens: TokenStream) -> TokenStream {
    prusti_specs::invariant(tokens.into()).into()
}<|MERGE_RESOLUTION|>--- conflicted
+++ resolved
@@ -14,10 +14,6 @@
 }
 
 #[proc_macro_attribute]
-<<<<<<< HEAD
-pub fn pure(attr: TokenStream, tokens: TokenStream) -> TokenStream {
-    prusti_specs::pure(attr.into(), tokens.into()).into()
-=======
 pub fn after_expiry(attr: TokenStream, tokens: TokenStream) -> TokenStream {
     prusti_specs::after_expiry(attr.into(), tokens.into()).into()
 }
@@ -25,7 +21,11 @@
 #[proc_macro_attribute]
 pub fn after_expiry_if(attr: TokenStream, tokens: TokenStream) -> TokenStream {
     prusti_specs::after_expiry_if(attr.into(), tokens.into()).into()
->>>>>>> d1d39824
+}
+
+#[proc_macro_attribute]
+pub fn pure(attr: TokenStream, tokens: TokenStream) -> TokenStream {
+    prusti_specs::pure(attr.into(), tokens.into()).into()
 }
 
 #[proc_macro_hack]
