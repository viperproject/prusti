// © 2020, ETH Zurich
//
// This Source Code Form is subject to the terms of the Mozilla Public
// License, v. 2.0. If a copy of the MPL was not distributed with this
// file, You can obtain one at http://mozilla.org/MPL/2.0/.

use encoder::mir_encoder::MirEncoder;
<<<<<<< HEAD
use encoder::vir;
use encoder::vir::Successor;
use encoder::Encoder;
use prusti_common::config;
use prusti_common::report::log;
use prusti_interface::environment::Procedure;
=======
use encoder::Encoder;
use prusti_common::vir;
use prusti_common::vir::Successor;
use prusti_common::config;
use prusti_interface::environment::Procedure;
use prusti_common::report::log;
>>>>>>> 086ef372
use rustc::hir::def_id::DefId;
use rustc::mir;

pub struct StubProcedureEncoder<'p, 'v: 'p, 'r: 'v, 'a: 'r, 'tcx: 'a> {
    encoder: &'p Encoder<'v, 'r, 'a, 'tcx>,
    mir: &'p mir::Mir<'tcx>,
    mir_encoder: MirEncoder<'p, 'v, 'r, 'a, 'tcx>,
    def_id: DefId,
    procedure: &'p Procedure<'a, 'tcx>,
}

impl<'p, 'v: 'p, 'r: 'v, 'a: 'r, 'tcx: 'a> StubProcedureEncoder<'p, 'v, 'r, 'a, 'tcx> {
    pub fn new(encoder: &'p Encoder<'v, 'r, 'a, 'tcx>, procedure: &'p Procedure<'a, 'tcx>) -> Self {
        let def_id = procedure.get_id();
        trace!("StubProcedureEncoder constructor: {:?}", def_id);

        let mir = procedure.get_mir();

        StubProcedureEncoder {
            encoder,
            mir,
            mir_encoder: MirEncoder::new(encoder, mir, def_id),
            def_id,
            procedure,
        }
    }

    pub fn encode(self) -> vir::CfgMethod {
        trace!("Encode stub for procedure {}", self.procedure.get_name());

        let mut cfg_method = vir::CfgMethod::new(
            // method name
            self.encoder.encode_item_name(self.def_id),
            // formal args
            self.mir.arg_count,
            // formal returns
            vec![],
            // local vars
            vec![],
            // reserved labels
            vec![],
        );

        // Declare the formal return
        for local in self.mir.local_decls.indices().take(1) {
            let name = self.mir_encoder.encode_local_var_name(local);
            let type_name = self
                .encoder
                .encode_type_predicate_use(self.mir_encoder.get_local_ty(local));
            cfg_method.add_formal_return(&name, vir::Type::TypedRef(type_name))
        }

        // Initialize a single CFG block
        let stub_cfg_block = cfg_method.add_block(
            "stub",
            vec![],
            vec![
                vir::Stmt::comment("========== stub =========="),
                vir::Stmt::comment(format!("Name: {:?}", self.procedure.get_name())),
                vir::Stmt::comment(format!("Def path: {:?}", self.procedure.get_def_path())),
                vir::Stmt::comment(format!("Span: {:?}", self.procedure.get_span())),
            ],
        );
        cfg_method.set_successor(stub_cfg_block, Successor::Return);

        // Dump method
        if config::dump_debug_info() {
            let method_name = cfg_method.name();
            let source_path = self.encoder.env().source_path();
            let source_filename = source_path.file_name().unwrap().to_str().unwrap();

            self.encoder
                .log_vir_program_before_foldunfold(cfg_method.to_string());

            log::report_with_writer(
                "graphviz_method_stub",
                format!("{}.{}.dot", source_filename, method_name),
                |writer| cfg_method.to_graphviz(writer),
            );
        }

        cfg_method
    }
}<|MERGE_RESOLUTION|>--- conflicted
+++ resolved
@@ -4,24 +4,10 @@
 // License, v. 2.0. If a copy of the MPL was not distributed with this
 // file, You can obtain one at http://mozilla.org/MPL/2.0/.
 
-use encoder::mir_encoder::MirEncoder;
-<<<<<<< HEAD
-use encoder::vir;
-use encoder::vir::Successor;
-use encoder::Encoder;
-use prusti_common::config;
-use prusti_common::report::log;
+use encoder::{mir_encoder::MirEncoder, vir, vir::Successor, Encoder};
+use prusti_common::{config, report::log, vir, vir::Successor};
 use prusti_interface::environment::Procedure;
-=======
-use encoder::Encoder;
-use prusti_common::vir;
-use prusti_common::vir::Successor;
-use prusti_common::config;
-use prusti_interface::environment::Procedure;
-use prusti_common::report::log;
->>>>>>> 086ef372
-use rustc::hir::def_id::DefId;
-use rustc::mir;
+use rustc::{hir::def_id::DefId, mir};
 
 pub struct StubProcedureEncoder<'p, 'v: 'p, 'r: 'v, 'a: 'r, 'tcx: 'a> {
     encoder: &'p Encoder<'v, 'r, 'a, 'tcx>,
