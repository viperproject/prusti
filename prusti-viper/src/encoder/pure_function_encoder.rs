--- conflicted
+++ resolved
@@ -4,7 +4,6 @@
 // License, v. 2.0. If a copy of the MPL was not distributed with this
 // file, You can obtain one at http://mozilla.org/MPL/2.0/.
 
-<<<<<<< HEAD
 use crate::encoder::borrows::{compute_procedure_contract, ProcedureContract};
 use crate::encoder::builtin_encoder::BuiltinFunctionKind;
 use crate::encoder::errors::PanicCause;
@@ -16,6 +15,7 @@
     run_backward_interpretation, BackwardMirInterpreter, MultiExprBackwardInterpreterState,
 };
 use crate::encoder::Encoder;
+use crate::encoder::snapshot_spec_patcher::SnapshotSpecPatcher;
 use prusti_common::vir;
 use prusti_common::vir::ExprIterator;
 use prusti_common::config;
@@ -26,16 +26,6 @@
 use rustc_middle::ty;
 use std::collections::HashMap;
 use log::{debug, trace};
-=======
-use encoder::{borrows::{compute_procedure_contract, ProcedureContract}, builtin_encoder::BuiltinFunctionKind, errors::{EncodingError, ErrorCtxt, PanicCause}, foldunfold, mir_encoder::{MirEncoder, PRECONDITION_LABEL, WAND_LHS_LABEL}, mir_interpreter::{
-    run_backward_interpretation, BackwardMirInterpreter, MultiExprBackwardInterpreterState,
-}, Encoder};
-use prusti_common::{config, vir, vir::ExprIterator};
-use prusti_interface::specifications::SpecificationSet;
-use rustc::{hir, hir::def_id::DefId, mir, ty};
-use std::collections::HashMap;
-use encoder::snapshot_spec_patcher::SnapshotSpecPatcher;
->>>>>>> ce53036b
 
 pub struct PureFunctionEncoder<'p, 'v: 'p, 'tcx: 'v> {
     encoder: &'p Encoder<'v, 'tcx>,
@@ -911,14 +901,8 @@
                 // Nothing to do
             }
 
-<<<<<<< HEAD
             mir::StatementKind::Assign(box (ref lhs, ref rhs)) => {
-                let (encoded_lhs, ty, _) = self.mir_encoder.encode_place(lhs);
-=======
-            mir::StatementKind::Assign(ref lhs, ref rhs) => {
-                // will panic if attempting to encode unsupported type
                 let (encoded_lhs, ty, _) = self.mir_encoder.encode_place(lhs).unwrap();
->>>>>>> ce53036b
 
                 if !state.use_place(&encoded_lhs) {
                     // If the lhs is not mentioned in our state, do nothing
@@ -926,28 +910,19 @@
                     return;
                 }
 
-<<<<<<< HEAD
                 let opt_lhs_value_place = match ty.kind {
                     ty::TyKind::Bool
                     | ty::TyKind::Int(..)
                     | ty::TyKind::Uint(..)
                     | ty::TyKind::RawPtr(..)
                     | ty::TyKind::Ref(..) => Some(
-                        encoded_lhs
-                            .clone()
-                            .field(self.encoder.encode_value_field(ty)),
-=======
-                let opt_lhs_value_place = match ty.sty {
-                    ty::TypeVariants::TyBool
-                    | ty::TypeVariants::TyInt(..)
-                    | ty::TypeVariants::TyUint(..)
-                    | ty::TypeVariants::TyRawPtr(..)
-                    | ty::TypeVariants::TyRef(..) => Some(
                         self.encoder.encode_value_expr(
                             encoded_lhs.clone(),
                             ty
-                        ),
->>>>>>> ce53036b
+                        )
+                        // encoded_lhs
+                        //     .clone()
+                        //     .field(self.encoder.encode_value_field(ty)),
                     ),
                     _ => None,
                 };
@@ -994,13 +969,8 @@
                                             // Substitute a place of a value with an expression
                                             let rhs_expr =
                                                 self.mir_encoder.encode_operand_expr(operand);
-<<<<<<< HEAD
-                                            let value_field =
-                                                self.encoder.encode_value_field(field_ty.expect_ty());
-=======
->>>>>>> ce53036b
                                             state.substitute_value(
-                                                &self.encoder.encode_value_expr(field_place, field_ty),
+                                                &self.encoder.encode_value_expr(field_place, field_ty.expect_ty()),
                                                 rhs_expr,
                                             );
                                         }
@@ -1129,16 +1099,9 @@
                     &mir::Rvalue::NullaryOp(_op, ref _op_ty) => unimplemented!(),
 
                     &mir::Rvalue::Discriminant(ref src) => {
-<<<<<<< HEAD
-                        let (encoded_src, src_ty, _) = self.mir_encoder.encode_place(src);
+                        let (encoded_src, src_ty, _) = self.mir_encoder.encode_place(src).unwrap();
                         match src_ty.kind {
                             ty::TyKind::Adt(ref adt_def, _) if !adt_def.is_box() => {
-=======
-                        // will panic if attempting to encode unsupported type
-                        let (encoded_src, src_ty, _) = self.mir_encoder.encode_place(src).unwrap();
-                        match src_ty.sty {
-                            ty::TypeVariants::TyAdt(ref adt_def, _) if !adt_def.is_box() => {
->>>>>>> ce53036b
                                 let num_variants = adt_def.variants.len();
 
                                 let discr_value: vir::Expr = if num_variants == 0 {
