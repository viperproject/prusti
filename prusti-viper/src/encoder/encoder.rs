--- conflicted
+++ resolved
@@ -568,7 +568,6 @@
         name
     }
 
-<<<<<<< HEAD
     pub fn encode_invariant_func_app(&self, ty: ty::Ty<'tcx>, encoded_arg: vir::Expr) -> vir::Expr {
         let type_pred = self.encode_type_predicate_use(ty);
         vir::Expr::FuncApp(
@@ -594,8 +593,6 @@
         )
     }
 
-    pub fn encode_pure_function_body(&self, proc_def_id: ProcedureDefId) -> vir::Expr {
-=======
     /// Encode either a pure function body or a specification assertion (stored in the given MIR).
     /// `is_encoding_assertion` marks that we are translating a specification assertion.
     pub fn encode_pure_function_body(
@@ -603,7 +600,6 @@
         proc_def_id: ProcedureDefId,
         is_encoding_assertion: bool
     ) -> vir::Expr {
->>>>>>> 364daaed
         if !self.pure_function_bodies.borrow().contains_key(&proc_def_id) {
             let procedure = self.env.get_procedure(proc_def_id);
             let pure_function_encoder = PureFunctionEncoder::new(
