// © 2019, ETH Zurich
//
// This Source Code Form is subject to the terms of the Mozilla Public
// License, v. 2.0. If a copy of the MPL was not distributed with this
// file, You can obtain one at http://mozilla.org/MPL/2.0/.

<<<<<<< HEAD
use encoder::{
    borrows::{compute_procedure_contract, ProcedureContract, ProcedureContractMirDef},
    builtin_encoder::{BuiltinEncoder, BuiltinFunctionKind, BuiltinMethodKind},
    errors::{EncodingError, ErrorCtxt, ErrorManager, PrustiError},
    foldunfold, places,
    procedure_encoder::ProcedureEncoder,
    pure_function_encoder::PureFunctionEncoder,
    spec_encoder::SpecEncoder,
    stub_function_encoder::StubFunctionEncoder,
    stub_procedure_encoder::StubProcedureEncoder,
    type_encoder::{compute_discriminant_bounds, compute_discriminant_values, TypeEncoder},
};
use prusti_common::{config, report::log, vir, vir::WithIdentifier};
use prusti_interface::{
    constants::PRUSTI_SPEC_ATTR,
    data::ProcedureDefId,
    environment::Environment,
    specifications::{
        SpecID, SpecificationSet, TypedAssertion, TypedSpecificationMap, TypedSpecificationSet,
    },
};
use rustc::{
    hir, hir::def_id::DefId, middle::const_val::ConstVal, mir, mir::interpret::GlobalId, ty,
};
use std::{
    cell::{RefCell, RefMut},
    collections::HashMap,
    io::Write,
    mem,
    ops::AddAssign,
=======
use encoder::borrows::{compute_procedure_contract, ProcedureContract, ProcedureContractMirDef};
use encoder::builtin_encoder::BuiltinEncoder;
use encoder::builtin_encoder::BuiltinFunctionKind;
use encoder::builtin_encoder::BuiltinMethodKind;
use encoder::errors::{EncodingError, ErrorCtxt, ErrorManager, PrustiError};
use encoder::foldunfold;
use encoder::places;
use encoder::procedure_encoder::ProcedureEncoder;
use encoder::pure_function_encoder::PureFunctionEncoder;
use encoder::spec_encoder::SpecEncoder;
use encoder::stub_function_encoder::StubFunctionEncoder;
use encoder::stub_procedure_encoder::StubProcedureEncoder;
use encoder::type_encoder::{compute_discriminant_values, compute_discriminant_bounds, TypeEncoder};
use prusti_common::vir;
use prusti_common::vir::WithIdentifier;
use prusti_common::config;
use prusti_interface::constants::PRUSTI_SPEC_ATTR;
use prusti_interface::data::ProcedureDefId;
use prusti_interface::environment::Environment;
use prusti_common::report::log;
use prusti_interface::specifications::{
    SpecID, SpecificationSet, TypedAssertion, TypedSpecificationMap, TypedSpecificationSet,
>>>>>>> 83d9d34d
};
use syntax::ast;
use encoder::snapshot_encoder::{SnapshotEncoder, Snapshot};

const SNAPSHOT_MIRROR_DOMAIN: &str = "$SnapshotMirrors$";

pub struct Encoder<'v, 'r: 'v, 'a: 'r, 'tcx: 'a> {
    env: &'v Environment<'r, 'a, 'tcx>,
    spec: &'v TypedSpecificationMap,
    error_manager: RefCell<ErrorManager<'tcx>>,
    procedure_contracts: RefCell<HashMap<ProcedureDefId, ProcedureContractMirDef<'tcx>>>,
    builtin_methods: RefCell<HashMap<BuiltinMethodKind, vir::BodylessMethod>>,
    builtin_functions: RefCell<HashMap<BuiltinFunctionKind, vir::Function>>,
    procedures: RefCell<HashMap<ProcedureDefId, vir::CfgMethod>>,
    pure_function_bodies: RefCell<HashMap<(ProcedureDefId, String), vir::Expr>>,
    pure_functions: RefCell<HashMap<(ProcedureDefId, String), vir::Function>>,
    /// Stub pure functions. Generated when an impure Rust function is invoked
    /// where a pure function is required.
    stub_pure_functions: RefCell<HashMap<(ProcedureDefId, String), vir::Function>>,
    type_predicate_names: RefCell<HashMap<ty::TypeVariants<'tcx>, String>>,
    type_invariant_names: RefCell<HashMap<ty::TypeVariants<'tcx>, String>>,
    type_tag_names: RefCell<HashMap<ty::TypeVariants<'tcx>, String>>,
    predicate_types: RefCell<HashMap<String, ty::Ty<'tcx>>>,
    type_predicates: RefCell<HashMap<String, vir::Predicate>>,
    type_invariants: RefCell<HashMap<String, vir::Function>>,
    type_tags: RefCell<HashMap<String, vir::Function>>,
    type_discriminant_funcs: RefCell<HashMap<String, vir::Function>>,
    memory_eq_funcs: RefCell<HashMap<String, Option<vir::Function>>>,
    fields: RefCell<HashMap<String, vir::Field>>,
    snapshots: RefCell<HashMap<String, Box<Snapshot>>>,
    snap_mirror_funcs: RefCell<HashMap<String, Option<vir::DomainFunc>>>,
    /// For each instantiation of each closure: DefId, basic block index, statement index, operands
    closure_instantiations: HashMap<
        DefId,
        Vec<(
            ProcedureDefId,
            mir::BasicBlock,
            usize,
            Vec<mir::Operand<'tcx>>,
        )>,
    >,
    encoding_queue: RefCell<Vec<(ProcedureDefId, Vec<(ty::Ty<'tcx>, ty::Ty<'tcx>)>)>>,
    vir_program_before_foldunfold_writer: RefCell<Box<Write>>,
    vir_program_before_viper_writer: RefCell<Box<Write>>,
    pub typaram_repl: RefCell<Vec<HashMap<ty::Ty<'tcx>, ty::Ty<'tcx>>>>,
    encoding_errors_counter: RefCell<usize>,
}

impl<'v, 'r, 'a, 'tcx> Encoder<'v, 'r, 'a, 'tcx> {
    pub fn new(env: &'v Environment<'r, 'a, 'tcx>, spec: &'v TypedSpecificationMap) -> Self {
        let source_path = env.source_path();
        let source_filename = source_path.file_name().unwrap().to_str().unwrap();
        let vir_program_before_foldunfold_writer = RefCell::new(
            log::build_writer(
                "vir_program_before_foldunfold",
                format!("{}.vir", source_filename),
            )
            .ok()
            .unwrap(),
        );
        let vir_program_before_viper_writer = RefCell::new(
            log::build_writer(
                "vir_program_before_viper",
                format!("{}.vir", source_filename),
            )
            .ok()
            .unwrap(),
        );

        Encoder {
            env,
            spec,
            error_manager: RefCell::new(ErrorManager::new(env.codemap())),
            procedure_contracts: RefCell::new(HashMap::new()),
            builtin_methods: RefCell::new(HashMap::new()),
            builtin_functions: RefCell::new(HashMap::new()),
            procedures: RefCell::new(HashMap::new()),
            pure_function_bodies: RefCell::new(HashMap::new()),
            pure_functions: RefCell::new(HashMap::new()),
            stub_pure_functions: RefCell::new(HashMap::new()),
            type_predicate_names: RefCell::new(HashMap::new()),
            type_invariant_names: RefCell::new(HashMap::new()),
            type_tag_names: RefCell::new(HashMap::new()),
            predicate_types: RefCell::new(HashMap::new()),
            type_predicates: RefCell::new(HashMap::new()),
            type_invariants: RefCell::new(HashMap::new()),
            type_tags: RefCell::new(HashMap::new()),
            type_discriminant_funcs: RefCell::new(HashMap::new()),
            memory_eq_funcs: RefCell::new(HashMap::new()),
            fields: RefCell::new(HashMap::new()),
            closure_instantiations: HashMap::new(),
            encoding_queue: RefCell::new(vec![]),
            vir_program_before_foldunfold_writer,
            vir_program_before_viper_writer,
            typaram_repl: RefCell::new(Vec::new()),
            snapshots: RefCell::new(HashMap::new()),
            snap_mirror_funcs: RefCell::new(HashMap::new()),
            encoding_errors_counter: RefCell::new(0),
        }
    }

    pub fn log_vir_program_before_foldunfold<S: ToString>(&self, program: S) {
        let mut writer = self.vir_program_before_foldunfold_writer.borrow_mut();
        writer
            .write_all(program.to_string().as_bytes())
            .ok()
            .unwrap();
        writer
            .write_all("\n\n".to_string().as_bytes())
            .ok()
            .unwrap();
        writer.flush().ok().unwrap();
    }

    pub fn log_vir_program_before_viper<S: ToString>(&self, program: S) {
        let mut writer = self.vir_program_before_viper_writer.borrow_mut();
        writer
            .write_all(program.to_string().as_bytes())
            .ok()
            .unwrap();
        writer
            .write_all("\n\n".to_string().as_bytes())
            .ok()
            .unwrap();
        writer.flush().ok().unwrap();
    }

    fn initialize(&mut self) {
        self.collect_closure_instantiations();
        // These are used in optimization passes
        self.encode_builtin_method_def(BuiltinMethodKind::HavocBool);
        self.encode_builtin_method_def(BuiltinMethodKind::HavocInt);
        self.encode_builtin_method_def(BuiltinMethodKind::HavocRef);
    }

    pub fn env(&self) -> &'v Environment<'r, 'a, 'tcx> {
        self.env
    }

    pub fn spec(&self) -> &'v TypedSpecificationMap {
        self.spec
    }

    pub fn error_manager(&self) -> RefMut<ErrorManager<'tcx>> {
        self.error_manager.borrow_mut()
    }

    pub fn get_viper_program(&self) -> vir::Program {
        vir::Program {
            fields: self.get_used_viper_fields(),
            builtin_methods: self.get_used_builtin_methods(),
            methods: self.get_used_viper_methods(),
            functions: self.get_used_viper_functions(),
            viper_predicates: self.get_used_viper_predicates(),
        }
    }

    pub(in encoder) fn register_encoding_error(&self, encoding_error: EncodingError) {
        debug!("Encoding error: {:?}", encoding_error);
        let prusti_error: PrustiError = encoding_error.into();
        if prusti_error.is_error() {
            self.encoding_errors_counter.borrow_mut().add_assign(1);
        }
        prusti_error.emit(self.env);
    }

    pub fn count_encoding_errors(&self) -> usize {
        *self.encoding_errors_counter.borrow()
    }

    pub fn get_used_viper_domains(&self) -> Vec<vir::Domain> {

        let mirrors = self.snap_mirror_funcs
            .borrow()
            .values()
            .filter_map(|f| f.clone())
            .collect();

        let mut domains : Vec<vir::Domain> = self.snapshots.borrow()
            .values()
            .into_iter()
            .filter_map(|s| s.get_domain())
            .collect();
        domains.push(
          vir::Domain {
              name: SNAPSHOT_MIRROR_DOMAIN.to_string(),
              functions: mirrors,
              axioms: vec![],
              type_vars: vec![]
          }  
        );
        domains.sort_by_key(|d| d.get_identifier());
        domains
    }

    fn get_used_viper_fields(&self) -> Vec<vir::Field> {
        let mut fields: Vec<_> = self.fields.borrow().values().cloned().collect();
        fields.sort_by_key(|f| f.get_identifier());
        fields
    }

    fn get_used_viper_functions(&self) -> Vec<vir::Function> {
        let mut functions: Vec<_> = vec![];
        for function in self.builtin_functions.borrow().values() {
            functions.push(function.clone());
        }
        for function in self.pure_functions.borrow().values() {
            functions.push(function.clone());
        }
        for function in self.stub_pure_functions.borrow().values() {
            functions.push(function.clone());
        }
        for function in self.type_invariants.borrow().values() {
            functions.push(function.clone());
        }
        for function in self.type_tags.borrow().values() {
            functions.push(function.clone());
        }
        for function in self.type_discriminant_funcs.borrow().values() {
            functions.push(function.clone());
        }
        for function in self.memory_eq_funcs.borrow().values() {
            functions.push(function.as_ref().unwrap().clone());
        }
        for snap in self.snapshots.borrow().values() {
            for function in snap.get_functions() {
                functions.push(function);
            }
        }
        functions.sort_by_key(|f| f.get_identifier());
        functions
    }

    fn get_used_viper_predicates(&self) -> Vec<vir::Predicate> {
        let mut predicates: Vec<_> = self.type_predicates.borrow().values().cloned().collect();

        // Add a predicate that represents the dead loan token.
        predicates.push(vir::Predicate::Bodyless(
            "DeadBorrowToken$".to_string(),
            vir::LocalVar {
                name: "borrow".to_string(),
                typ: vir::Type::Int,
            },
        ));

        predicates.sort_by_key(|f| f.get_identifier());
        predicates
    }

    pub fn get_used_viper_predicates_map(&self) -> HashMap<String, vir::Predicate> {
        self.type_predicates.borrow().clone()
    }

    fn get_used_builtin_methods(&self) -> Vec<vir::BodylessMethod> {
        self.builtin_methods.borrow().values().cloned().collect()
    }

    fn get_used_viper_methods(&self) -> Vec<vir::CfgMethod> {
        self.procedures.borrow().values().cloned().collect()
    }

    fn collect_closure_instantiations(&mut self) {
        debug!("Collecting closure instantiations...");
        let tcx = self.env().tcx();
        let mut closure_instantiations: HashMap<DefId, Vec<_>> = HashMap::new();
        let crate_num = hir::def_id::LOCAL_CRATE;
        for &mir_def_id in tcx.mir_keys(crate_num).iter() {
            if !(self
                .env()
                .has_attribute_name(mir_def_id, "__PRUSTI_LOOP_SPEC_ID")
                || self
                    .env()
                    .has_attribute_name(mir_def_id, "__PRUSTI_EXPR_ID")
                || self
                    .env()
                    .has_attribute_name(mir_def_id, "__PRUSTI_FORALL_ID")
                || self
                    .env()
                    .has_attribute_name(mir_def_id, "__PRUSTI_SPEC_ONLY")
                || self.env().has_attribute_name(mir_def_id, PRUSTI_SPEC_ATTR))
            {
                continue;
            }
            trace!("Collecting closure instantiations for mir {:?}", mir_def_id);
            let mir = tcx.mir_validated(mir_def_id).borrow();
            for (bb_index, bb_data) in mir.basic_blocks().iter_enumerated() {
                for (stmt_index, stmt) in bb_data.statements.iter().enumerate() {
                    if let mir::StatementKind::Assign(
                        _,
                        mir::Rvalue::Aggregate(
                            box mir::AggregateKind::Closure(cl_def_id, _),
                            ref operands,
                        ),
                    ) = stmt.kind
                    {
                        trace!("Found closure instantiation: {:?}", stmt);
                        let instantiations =
                            closure_instantiations.entry(cl_def_id).or_insert(vec![]);
                        instantiations.push((mir_def_id, bb_index, stmt_index, operands.clone()))
                    }
                }
            }
        }
        debug!("closure_instantiations: {:?}", closure_instantiations);
        self.closure_instantiations = closure_instantiations;
    }

    pub fn get_closure_instantiations(
        &self,
        closure_def_id: DefId,
    ) -> Vec<(
        ProcedureDefId,
        mir::BasicBlock,
        usize,
        Vec<mir::Operand<'tcx>>,
    )> {
        trace!("Get closure instantiations for {:?}", closure_def_id);
        match self.closure_instantiations.get(&closure_def_id) {
            Some(result) => result.clone(),
            None => vec![],
        }
    }

    pub fn get_opt_spec_id(&self, def_id: DefId) -> Option<SpecID> {
        let opt_spec_id = self
            .env()
            .tcx()
            .get_attrs(def_id)
            .iter()
            .find(|attr| attr.check_name(PRUSTI_SPEC_ATTR))
            .and_then(|x| {
                x.value_str()
                    .and_then(|y| y.as_str().parse::<u64>().ok().map(|z| z.into()))
            });
        debug!("Function {:?} has spec_id {:?}", def_id, opt_spec_id);
        opt_spec_id
    }

    pub fn get_spec_by_def_id(&self, def_id: DefId) -> Option<&TypedSpecificationSet> {
        // Currently, we don't support specifications for external functions.
        // Since we have a collision of PRUSTI_SPEC_ATTR between different crates, we manually check
        // that the def_id does not point to an external crate.
        if !def_id.is_local() {
            return None;
        }
        self.get_opt_spec_id(def_id)
            .and_then(|spec_id| self.spec().get(&spec_id))
    }

    fn get_procedure_contract(&self, proc_def_id: ProcedureDefId) -> ProcedureContractMirDef<'tcx> {
        let opt_fun_spec = self.get_spec_by_def_id(proc_def_id);
        let fun_spec = match opt_fun_spec {
            Some(fun_spec) => fun_spec.clone(),
            None => {
                debug!("Procedure {:?} has no specification", proc_def_id);
                SpecificationSet::Procedure(vec![], vec![])
            }
        };
        compute_procedure_contract(proc_def_id, self.env().tcx(), fun_spec, None)
    }

    pub fn get_procedure_contract_for_def(
        &self,
        proc_def_id: ProcedureDefId,
    ) -> ProcedureContract<'tcx> {
        self.procedure_contracts
            .borrow_mut()
            .entry(proc_def_id)
            .or_insert_with(|| self.get_procedure_contract(proc_def_id))
            .to_def_site_contract()
    }

    pub fn get_procedure_contract_for_call(
        &self,
        proc_def_id: ProcedureDefId,
        args: &Vec<places::Local>,
        target: places::Local,
    ) -> ProcedureContract<'tcx> {
        // get specification on trait declaration method or inherent impl
        let fun_spec = if let Some(spec) = self.get_spec_by_def_id(proc_def_id) {
            spec.clone()
        } else {
            debug!("Procedure {:?} has no specification", proc_def_id);
            SpecificationSet::Procedure(vec![], vec![])
        };

        let tymap = self.typaram_repl.borrow_mut();

        assert!(
            tymap.len() == 1,
            "tymap.len() = {}, but should be 1",
            tymap.len()
        );

        // get receiver object base type
        let mut impl_spec = SpecificationSet::Procedure(vec![], vec![]);

        let mut self_ty = None;

        for (key, val) in tymap[0].iter() {
            if key.is_self() {
                self_ty = Some(val.clone());
            }
        }

        if let Some(ty) = self_ty {
            if let Some(id) = self.env().tcx().trait_of_item(proc_def_id) {
                let proc_name = self.env().tcx().item_name(proc_def_id).as_symbol();
                let procs = self.env().get_trait_method_decl_for_type(ty, id, proc_name);
                if procs.len() == 1 {
                    // FIXME(@jakob): if several methods are found, we currently don't know which
                    // one to pick.
                    let item = procs[0];
                    if let Some(spec) = self.get_spec_by_def_id(item.def_id) {
                        impl_spec = spec.clone();
                    } else {
                        debug!("Procedure {:?} has no specification", item.def_id);
                    }
                }
            }
        }

        // merge specifications
        let final_spec = fun_spec.refine(&impl_spec);

        let contract =
            compute_procedure_contract(proc_def_id, self.env().tcx(), final_spec, Some(&tymap[0]));
        contract.to_call_site_contract(args, target)
    }

    pub fn encode_value_field(&self, ty: ty::Ty<'tcx>) -> vir::Field {
        let type_encoder = TypeEncoder::new(self, ty);
        let field = type_encoder.encode_value_field();
        self.fields
            .borrow_mut()
            .entry(field.name.clone())
            .or_insert_with(|| field.clone());
        field
    }

    pub fn encode_raw_ref_field(&self, viper_field_name: String, ty: ty::Ty<'tcx>) -> vir::Field {
        let type_name = self.encode_type_predicate_use(ty);
        self.fields
            .borrow_mut()
            .entry(viper_field_name.clone())
            .or_insert_with(|| {
                // Do not store the name of the type in self.fields
                vir::Field::new(
                    viper_field_name.clone(),
                    vir::Type::TypedRef("".to_string()),
                )
            });
        vir::Field::new(viper_field_name, vir::Type::TypedRef(type_name))
    }

    pub fn encode_dereference_field(&self, ty: ty::Ty<'tcx>) -> vir::Field {
        self.encode_raw_ref_field("val_ref".to_string(), ty)
    }

    pub fn encode_struct_field(&self, field_name: &str, ty: ty::Ty<'tcx>) -> vir::Field {
        let viper_field_name = format!("f${}", field_name);
        self.encode_raw_ref_field(viper_field_name, ty)
    }

    /// Creates a field that corresponds to the enum variant ``index``.
    pub fn encode_enum_variant_field(&self, index: &str) {
        let name = format!("enum_{}", index);
        let mut fields = self.fields.borrow_mut();
        if !fields.contains_key(&name) {
            let field = vir::Field::new(name.clone(), vir::Type::TypedRef("".to_string()));
            fields.insert(name, field);
        }
    }

    pub fn encode_discriminant_field(&self) -> vir::Field {
        let name = "discriminant";
        let field = vir::Field::new(name, vir::Type::Int);
        self.fields
            .borrow_mut()
            .entry(name.to_string())
            .or_insert_with(|| field.clone());
        field
    }

    pub fn encode_discriminant_func_app(
        &self,
        place: vir::Expr,
        adt_def: &ty::AdtDef,
    ) -> vir::Expr {
        let typ = place.get_type().clone();
        let mut name = typ.name();
        name.push_str("$$discriminant$$");
        let self_local_var = vir::LocalVar::new("self", typ);
        self.type_discriminant_funcs
            .borrow_mut()
            .entry(name.clone())
            .or_insert_with(|| {
                let predicate_name = place.get_type().name();
                let precondition = vir::Expr::predicate_access_predicate(
                    predicate_name,
                    self_local_var.clone().into(),
                    vir::PermAmount::Read,
                );
                let result = vir::LocalVar::new("__result", vir::Type::Int);
                let postcondition =
                    compute_discriminant_bounds(adt_def, self.env.tcx(), &result.into());
                let discr_field = self.encode_discriminant_field();
                let self_local_var_expr: vir::Expr = self_local_var.clone().into();
                let function = vir::Function {
                    name: name.clone(),
                    formal_args: vec![self_local_var.clone()],
                    return_type: vir::Type::Int,
                    pres: vec![precondition],
                    posts: vec![postcondition],
                    body: Some(self_local_var_expr.field(discr_field)),
                };
                let final_function = foldunfold::add_folding_unfolding_to_function(
                    function,
                    self.get_used_viper_predicates_map(),
                )
                .ok()
                .unwrap(); // TODO: generate a stub function in case of error
                final_function
            });
        vir::Expr::FuncApp(
            name,
            vec![place],
            vec![self_local_var],
            vir::Type::Int,
            vir::Position::default(),
        )
    }

    fn encode_memory_eq_tuple(
        &self,
        first: vir::Expr,
        second: vir::Expr,
        elems: &ty::Slice<&'tcx ty::TyS<'tcx>>,
    ) -> vir::Expr {
        let mut conjuncts = Vec::new();
        for (field_num, ty) in elems.iter().enumerate() {
            let field_name = format!("tuple_{}", field_num);
            let field = self.encode_raw_ref_field(field_name, ty);
            let first_field = first.clone().field(field.clone());
            let second_field = second.clone().field(field);
            let eq = self.encode_memory_eq_func_app(
                second_field,
                first_field,
                ty,
                vir::Position::default(),
            );
            conjuncts.push(eq);
        }
        vir::ExprIterator::conjoin(&mut conjuncts.into_iter())
    }

    fn encode_memory_eq_adt(
        &self,
        first: vir::Expr,
        second: vir::Expr,
        adt_def: &ty::AdtDef,
        subst: &ty::Slice<ty::subst::Kind<'tcx>>,
    ) -> vir::Expr {
        let tcx = self.env().tcx();
        let num_variants = adt_def.variants.len();
        let mut conjuncts = Vec::new();
        if num_variants == 1 {
            // A struct.
            // TODO this should eventually be replaced by using snapshots?
            // conjuncts.push(self.encode_adt_snap_eq_call(first, second));
            let variant_def = &adt_def.variants[0];
            for field in &variant_def.fields {
                let field_name = &field.ident.as_str();
                let field_ty = field.ty(tcx, subst);
                let elem_field = self.encode_struct_field(field_name, field_ty);
                let first_field = first.clone().field(elem_field.clone());
                let second_field = second.clone().field(elem_field);
                let eq = self.encode_memory_eq_func_app(
                    first_field,
                    second_field,
                    field_ty,
                    vir::Position::default(),
                );
                conjuncts.push(eq);
            }
        } else {
            // An enum.
            let discr_field = self.encode_discriminant_field();
            let first_discriminant = first.clone().field(discr_field.clone());
            let second_discriminant = second.clone().field(discr_field);
            conjuncts.push(vir::Expr::eq_cmp(
                first_discriminant.clone(),
                second_discriminant,
            ));
            let discriminant_values = compute_discriminant_values(adt_def, tcx);
            let variants = adt_def.variants.iter().zip(discriminant_values).map(
                |(variant_def, variant_index)| {
                    let guard = vir::Expr::eq_cmp(first_discriminant.clone(), variant_index.into());
                    let variant_name = &variant_def.name.as_str();
                    let first_location = first.clone().variant(variant_name);
                    let second_location = second.clone().variant(variant_name);
                    let eq = self.encode_memory_eq_func_app_variant(
                        first_location,
                        second_location,
                        variant_def,
                        subst,
                        vir::Position::default(),
                    );
                    vir::Expr::implies(guard, eq)
                },
            );
            conjuncts.extend(variants);
        }
        vir::ExprIterator::conjoin(&mut conjuncts.into_iter())
    }

    fn encode_memory_eq_func_body(
        &self,
        first: vir::Expr,
        second: vir::Expr,
        self_ty: ty::Ty<'tcx>,
    ) -> Option<vir::Expr> {
        let eq = match self_ty.sty {
            ty::TypeVariants::TyBool
            | ty::TypeVariants::TyInt(_)
            | ty::TypeVariants::TyUint(_)
            | ty::TypeVariants::TyChar => {
                let field = self.encode_value_field(self_ty);
                let first_field = first.clone().field(field.clone());
                let second_field = second.clone().field(field);
                Some(vir::Expr::eq_cmp(first_field, second_field))
            }
            ty::TypeVariants::TyAdt(adt_def, subst) if !adt_def.is_box() => {
                // TODO: If adt_def contains fields of unsupported type,
                // we should return None.
                Some(self.encode_memory_eq_adt(first.clone(), second.clone(), adt_def, subst))
            }
            ty::TypeVariants::TyTuple(elems) => {
                Some(self.encode_memory_eq_tuple(first.clone(), second.clone(), elems))
            }
            ty::TypeVariants::TyParam(_) => None,

            ref x => unimplemented!("{:?}", x),
        };
        eq.map(|body| {
            vir::Expr::wrap_in_unfolding(first, vir::Expr::wrap_in_unfolding(second, body))
        })
    }

    /// Note: We generate functions already with the required unfoldings because some types are
    /// huge and fold unfold is too slow for them.
    fn encode_memory_eq_func(&self, name: String, self_ty: ty::Ty<'tcx>) {
        assert!(!self.memory_eq_funcs.borrow().contains_key(&name));
        // Mark that we started encoding this function to avoid infinite recursion.
        self.memory_eq_funcs.borrow_mut().insert(name.clone(), None);

        let type_name = self.encode_type_predicate_use(self_ty);
        let typ = vir::Type::TypedRef(type_name.clone());
        let first_local_var = vir::LocalVar::new("self", typ.clone());
        let second_local_var = vir::LocalVar::new("other", typ);
        let precondition = vec![
            vir::Expr::predicate_access_predicate(
                type_name.clone(),
                first_local_var.clone().into(),
                vir::PermAmount::Read,
            ),
            vir::Expr::predicate_access_predicate(
                type_name,
                second_local_var.clone().into(),
                vir::PermAmount::Read,
            ),
        ];
        let body = self.encode_memory_eq_func_body(
            first_local_var.clone().into(),
            second_local_var.clone().into(),
            self_ty,
        );
        let function = vir::Function {
            name: name.clone(),
            formal_args: vec![first_local_var, second_local_var],
            return_type: vir::Type::Bool,
            pres: precondition,
            posts: vec![],
            body: body,
        };
        self.memory_eq_funcs
            .borrow_mut()
            .insert(name, Some(function));
    }

    /// Note: We generate functions already with the required unfoldings because some types are
    /// huge and fold unfold is too slow for them.
    fn encode_memory_eq_func_variant(
        &self,
        name: String,
        typ: vir::Type,
        self_variant: &ty::VariantDef,
        subst: &ty::Slice<ty::subst::Kind<'tcx>>,
    ) {
        assert!(!self.memory_eq_funcs.borrow().contains_key(&name));
        // Mark that we started encoding this function to avoid infinite recursion.
        self.memory_eq_funcs.borrow_mut().insert(name.clone(), None);
        let tcx = self.env().tcx();
        let type_name = typ.name();
        let first_local_var = vir::LocalVar::new("self", typ.clone());
        let second_local_var = vir::LocalVar::new("other", typ);
        let precondition = vec![
            vir::Expr::predicate_access_predicate(
                type_name.clone(),
                first_local_var.clone().into(),
                vir::PermAmount::Read,
            ),
            vir::Expr::predicate_access_predicate(
                type_name,
                second_local_var.clone().into(),
                vir::PermAmount::Read,
            ),
        ];
        let mut conjuncts = self_variant.fields.iter().map(|field| {
            let field_name = &field.ident.as_str();
            let field_ty = field.ty(tcx, subst);
            let encoded_field = self.encode_struct_field(field_name, field_ty);
            let first_field = vir::Expr::from(first_local_var.clone()).field(encoded_field.clone());
            let second_field =
                vir::Expr::from(second_local_var.clone()).field(encoded_field.clone());
            self.encode_memory_eq_func_app(
                first_field,
                second_field,
                field_ty,
                vir::Position::default(),
            )
        });
        let conjunction = vir::ExprIterator::conjoin(&mut conjuncts);
        let unfolded_second =
            vir::Expr::wrap_in_unfolding(second_local_var.clone().into(), conjunction);
        let unfolded_first =
            vir::Expr::wrap_in_unfolding(first_local_var.clone().into(), unfolded_second);
        let body = Some(unfolded_first);
        let function = vir::Function {
            name: name.clone(),
            formal_args: vec![first_local_var, second_local_var],
            return_type: vir::Type::Bool,
            pres: precondition,
            posts: vec![],
            body: body,
        };
        self.memory_eq_funcs
            .borrow_mut()
            .insert(name, Some(function));
    }

    pub fn encode_memory_eq_func_app(
        &self,
        first: vir::Expr,
        second: vir::Expr,
        self_ty: ty::Ty<'tcx>,
        position: vir::Position,
    ) -> vir::Expr {
        let typ = first.get_type().clone();
        assert!(&typ == second.get_type());
        let mut name = typ.name();
        name.push_str("$$memory_eq$$");
        if !self.memory_eq_funcs.borrow().contains_key(&name) {
            self.encode_memory_eq_func(name.clone(), self_ty);
        }
        let first_local_var = vir::LocalVar::new("self", typ.clone());
        let second_local_var = vir::LocalVar::new("other", typ);
        vir::Expr::FuncApp(
            name,
            vec![first, second],
            vec![first_local_var, second_local_var],
            vir::Type::Bool,
            position,
        )
    }

    pub fn encode_memory_eq_func_app_variant(
        &self,
        first: vir::Expr,
        second: vir::Expr,
        self_variant: &ty::VariantDef,
        subst: &ty::Slice<ty::subst::Kind<'tcx>>,
        position: vir::Position,
    ) -> vir::Expr {
        let typ = first.get_type().clone();
        assert!(&typ == second.get_type());
        let mut name = typ.name();
        name.push_str("$$memory_eq$$");
        if !self.memory_eq_funcs.borrow().contains_key(&name) {
            self.encode_memory_eq_func_variant(name.clone(), typ.clone(), self_variant, subst);
        }
        let first_local_var = vir::LocalVar::new("self", typ.clone());
        let second_local_var = vir::LocalVar::new("other", typ);
        vir::Expr::FuncApp(
            name,
            vec![first, second],
            vec![first_local_var, second_local_var],
            vir::Type::Bool,
            position,
        )
    }

    pub fn encode_builtin_method_def(&self, method_kind: BuiltinMethodKind) -> vir::BodylessMethod {
        trace!("encode_builtin_method_def({:?})", method_kind);
        if !self.builtin_methods.borrow().contains_key(&method_kind) {
            let builtin_encoder = BuiltinEncoder::new();
            let method = builtin_encoder.encode_builtin_method_def(method_kind);
            self.log_vir_program_before_viper(method.to_string());
            self.builtin_methods
                .borrow_mut()
                .insert(method_kind.clone(), method);
        }
        self.builtin_methods.borrow()[&method_kind].clone()
    }

    pub fn encode_builtin_method_use(&self, method_kind: BuiltinMethodKind) -> String {
        trace!("encode_builtin_method_use({:?})", method_kind);
        // Trigger encoding of definition
        self.encode_builtin_method_def(method_kind);
        let builtin_encoder = BuiltinEncoder::new();
        builtin_encoder.encode_builtin_method_name(method_kind)
    }

    pub fn encode_builtin_function_def(&self, function_kind: BuiltinFunctionKind) -> vir::Function {
        trace!("encode_builtin_function_def({:?})", function_kind);
        if !self.builtin_functions.borrow().contains_key(&function_kind) {
            let builtin_encoder = BuiltinEncoder::new();
            let function = builtin_encoder.encode_builtin_function_def(function_kind.clone());
            self.log_vir_program_before_viper(function.to_string());
            self.builtin_functions
                .borrow_mut()
                .insert(function_kind.clone(), function);
        }
        self.builtin_functions.borrow()[&function_kind].clone()
    }

    pub fn encode_builtin_function_use(&self, function_kind: BuiltinFunctionKind) -> String {
        trace!("encode_builtin_function_use({:?})", function_kind);
        if !self.builtin_functions.borrow().contains_key(&function_kind) {
            // Trigger encoding of definition
            self.encode_builtin_function_def(function_kind.clone());
        }
        let builtin_encoder = BuiltinEncoder::new();
        builtin_encoder.encode_builtin_function_name(&function_kind)
    }

    pub fn encode_procedure(&self, def_id: ProcedureDefId) -> vir::CfgMethod {
        debug!("encode_procedure({:?})", def_id);
        assert!(
            !self.env.has_attribute_name(def_id, "pure"),
            "procedure is marked as pure: {:?}",
            def_id
        );
        assert!(
            !self.env.has_attribute_name(def_id, "trusted"),
            "procedure is marked as trusted: {:?}",
            def_id
        );
        if !self.procedures.borrow().contains_key(&def_id) {
            let procedure = self.env.get_procedure(def_id);
            let method = match ProcedureEncoder::new(self, &procedure).encode() {
                Ok(result) => result,
                Err(error) => {
                    self.register_encoding_error(error);
                    StubProcedureEncoder::new(self, &procedure).encode()
                }
            };
            self.log_vir_program_before_viper(method.to_string());
            self.procedures.borrow_mut().insert(def_id, method);
        }
        self.procedures.borrow()[&def_id].clone()
    }

    pub fn encode_value_type(&self, ty: ty::Ty<'tcx>) -> vir::Type {
        let type_encoder = TypeEncoder::new(self, ty);
        type_encoder.encode_value_type()
    }

    pub fn encode_type(&self, ty: ty::Ty<'tcx>) -> vir::Type {
        let type_encoder = TypeEncoder::new(self, ty);
        type_encoder.encode_type()
    }

    pub fn encode_type_bounds(&self, var: &vir::Expr, ty: ty::Ty<'tcx>) -> Vec<vir::Expr> {
        let type_encoder = TypeEncoder::new(self, ty);
        type_encoder.encode_bounds(var)
    }

    pub fn encode_assertion(
        &self,
        assertion: &TypedAssertion,
        mir: &mir::Mir<'tcx>,
        label: &str,
        encoded_args: &[vir::Expr],
        encoded_return: Option<&vir::Expr>,
        targets_are_values: bool,
        stop_at_bbi: Option<mir::BasicBlock>,
        error: ErrorCtxt,
    ) -> vir::Expr {
        trace!("encode_assertion {:?}", assertion);
        let spec_encoder = SpecEncoder::new(
            self,
            mir,
            label,
            encoded_args,
            encoded_return,
            targets_are_values,
            stop_at_bbi,
        );
        spec_encoder
            .encode_assertion(assertion)
            .set_default_pos(self.error_manager().register(assertion.get_spans(), error))
    }

    pub fn encode_type_predicate_use(&self, ty: ty::Ty<'tcx>) -> String {
        if !self.type_predicate_names.borrow().contains_key(&ty.sty) {
            let type_encoder = TypeEncoder::new(self, ty);
            let result = type_encoder.encode_predicate_use();
            self.type_predicate_names
                .borrow_mut()
                .insert(ty.sty.clone(), result);
            // Trigger encoding of definition
            self.encode_type_predicate_def(ty);
        }
        let predicate_name = self.type_predicate_names.borrow()[&ty.sty].clone();
        self.predicate_types
            .borrow_mut()
            .insert(predicate_name.clone(), ty);
        predicate_name
    }

    pub fn encode_type_predicate_def(&self, ty: ty::Ty<'tcx>) -> vir::Predicate {
        let predicate_name = self.encode_type_predicate_use(ty);
        if !self.type_predicates.borrow().contains_key(&predicate_name) {
            let type_encoder = TypeEncoder::new(self, ty);
            let predicates = type_encoder.encode_predicate_def();
            for predicate in predicates {
                self.log_vir_program_before_viper(predicate.to_string());
                let predicate_name = predicate.name();
                self.type_predicates
                    .borrow_mut()
                    .insert(predicate_name.to_string(), predicate);
            }
        }
        self.type_predicates.borrow()[&predicate_name].clone()
    }

    pub fn encode_snapshot(&self, ty: &ty::Ty<'tcx>) -> Box<Snapshot> {
        let ty = self.dereference_ty(ty);
        let predicate_name = self.encode_type_predicate_use(ty);
        if !self.snapshots.borrow().contains_key(&predicate_name) {
            let encoder = SnapshotEncoder::new(
                self,
                ty,
                predicate_name.to_string()
            );
            let snapshot = encoder.encode();
            self.snapshots.borrow_mut().insert(predicate_name.to_string(), Box::new(snapshot));
        }
        self.snapshots.borrow()[&predicate_name].clone()
    }

    fn dereference_ty<'b>(&self, ty: &'b ty::Ty<'tcx>) -> &'b ty::Ty<'tcx> {
        match ty.sty {
            ty::TypeVariants::TyRef(_, ref val_ty, _) => {
                self.dereference_ty(val_ty)
            }
            _ => ty,
        }
    }

    pub fn encode_snapshot_use(&self, predicate_name: String) -> Box<Snapshot> {
        if !self.snapshots.borrow().contains_key(&predicate_name) {
            if !self.predicate_types.borrow().contains_key(&predicate_name) {
                unreachable!(); // some type has not been encoded before.
            }
            let ty = self.predicate_types.borrow()[&predicate_name];
            return self.encode_snapshot(&ty);
        }
        self.snapshots.borrow()[&predicate_name].clone()
    }

    pub fn encode_type_invariant_use(&self, ty: ty::Ty<'tcx>) -> String {
        // TODO we could use type_predicate_names instead (see TypeEncoder::encode_invariant_use)
        if !self.type_invariant_names.borrow().contains_key(&ty.sty) {
            let type_encoder = TypeEncoder::new(self, ty);
            let result = type_encoder.encode_invariant_use();
            self.type_invariant_names
                .borrow_mut()
                .insert(ty.sty.clone(), result);
            // Trigger encoding of definition
            self.encode_type_invariant_def(ty);
        }
        self.type_invariant_names.borrow()[&ty.sty].clone()
    }

    pub fn encode_type_invariant_def(&self, ty: ty::Ty<'tcx>) -> vir::Function {
        let invariant_name = self.encode_type_invariant_use(ty);
        if !self.type_invariants.borrow().contains_key(&invariant_name) {
            let type_encoder = TypeEncoder::new(self, ty);
            let invariant = type_encoder.encode_invariant_def();
            self.type_invariants
                .borrow_mut()
                .insert(invariant_name.clone(), invariant);
        }
        self.type_invariants.borrow()[&invariant_name].clone()
    }

    pub fn encode_type_tag_use(&self, ty: ty::Ty<'tcx>) -> String {
        if !self.type_tag_names.borrow().contains_key(&ty.sty) {
            let type_encoder = TypeEncoder::new(self, ty);
            let result = type_encoder.encode_tag_use();
            self.type_tag_names
                .borrow_mut()
                .insert(ty.sty.clone(), result);
            // Trigger encoding of definition
            self.encode_type_tag_def(ty);
        }
        let tag_name = self.type_tag_names.borrow()[&ty.sty].clone();
        tag_name
    }

    pub fn encode_type_tag_def(&self, ty: ty::Ty<'tcx>) -> vir::Function {
        let tag_name = self.encode_type_tag_use(ty);
        if !self.type_tags.borrow().contains_key(&tag_name) {
            let type_encoder = TypeEncoder::new(self, ty);
            let tag = type_encoder.encode_tag_def();
            self.type_tags.borrow_mut().insert(tag_name.clone(), tag);
        }
        self.type_tags.borrow()[&tag_name].clone()
    }

    pub fn encode_const_expr(&self, value: &ty::Const<'tcx>) -> vir::Expr {
        trace!("encode_const_expr {:?}", value);
        let scalar_value = match value.val {
            ConstVal::Value(ref value) => value
                .to_scalar()
                .expect(&format!("Unsupported const: {:?}", value)),
            ConstVal::Unevaluated(def_id, substs) => {
                let tcx = self.env().tcx();
                let param_env = tcx.param_env(def_id);
                let cid = GlobalId {
                    instance: ty::Instance::new(def_id, substs),
                    promoted: None,
                };
                if let Ok(const_value) = tcx.const_eval(param_env.and(cid)) {
                    if let ConstVal::Value(ref value) = const_value.val {
                        value
                            .to_scalar()
                            .expect(&format!("Unsupported const: {:?}", value))
                    } else {
                        unreachable!()
                    }
                } else {
                    panic!("Constant evaluation of {:?} failed", value.val)
                }
            }
        };

        let usize_bits = mem::size_of::<usize>() * 8;

        fn with_sign(unsigned_val: u128, bit_size: u64) -> i128 {
            // Handle *signed* integers
            let shift = 128 - bit_size;
            let casted_val = unsigned_val as i128;
            // sign extend the raw representation to be an i128
            ((casted_val << shift) >> shift).into()
        }

        let expr = match value.ty.sty {
            ty::TypeVariants::TyBool => scalar_value.to_bool().ok().unwrap().into(),
            ty::TypeVariants::TyInt(ast::IntTy::I8) => (with_sign(
                scalar_value
                    .to_bits(ty::layout::Size::from_bits(8))
                    .ok()
                    .unwrap(),
                8,
            ) as i8)
                .into(),
            ty::TypeVariants::TyInt(ast::IntTy::I16) => (with_sign(
                scalar_value
                    .to_bits(ty::layout::Size::from_bits(16))
                    .ok()
                    .unwrap(),
                16,
            ) as i16)
                .into(),
            ty::TypeVariants::TyInt(ast::IntTy::I32) => (with_sign(
                scalar_value
                    .to_bits(ty::layout::Size::from_bits(32))
                    .ok()
                    .unwrap(),
                32,
            ) as i32)
                .into(),
            ty::TypeVariants::TyInt(ast::IntTy::I64) => (with_sign(
                scalar_value
                    .to_bits(ty::layout::Size::from_bits(64))
                    .ok()
                    .unwrap(),
                64,
            ) as i64)
                .into(),
            ty::TypeVariants::TyInt(ast::IntTy::I128) => (with_sign(
                scalar_value
                    .to_bits(ty::layout::Size::from_bits(128))
                    .ok()
                    .unwrap(),
                128,
            ) as i128)
                .into(),
            ty::TypeVariants::TyInt(ast::IntTy::Isize) => (with_sign(
                scalar_value
                    .to_bits(ty::layout::Size::from_bits(usize_bits as u64))
                    .ok()
                    .unwrap(),
                usize_bits as u64,
            ) as i128)
                .into(),
            ty::TypeVariants::TyUint(ast::UintTy::U8) => (scalar_value
                .to_bits(ty::layout::Size::from_bits(8))
                .ok()
                .unwrap() as u8)
                .into(),
            ty::TypeVariants::TyUint(ast::UintTy::U16) => (scalar_value
                .to_bits(ty::layout::Size::from_bits(16))
                .ok()
                .unwrap() as u16)
                .into(),
            ty::TypeVariants::TyChar | ty::TypeVariants::TyUint(ast::UintTy::U32) => (scalar_value
                .to_bits(ty::layout::Size::from_bits(32))
                .ok()
                .unwrap()
                as u32)
                .into(),
            ty::TypeVariants::TyUint(ast::UintTy::U64) => (scalar_value
                .to_bits(ty::layout::Size::from_bits(64))
                .ok()
                .unwrap() as u64)
                .into(),
            ty::TypeVariants::TyUint(ast::UintTy::U128) => (scalar_value
                .to_bits(ty::layout::Size::from_bits(128))
                .ok()
                .unwrap() as u128)
                .into(),
            ty::TypeVariants::TyUint(ast::UintTy::Usize) => (scalar_value
                .to_bits(ty::layout::Size::from_bits(usize_bits as u64))
                .ok()
                .unwrap() as u128)
                .into(),
            ref x => unimplemented!("{:?}", x),
        };
        debug!("encode_const_expr {:?} --> {:?}", value, expr);
        expr
    }

    pub fn encode_int_cast(&self, value: u128, ty: ty::Ty<'tcx>) -> vir::Expr {
        trace!("encode_int_cast {:?} as {:?}", value, ty);

        let expr = match ty.sty {
            ty::TypeVariants::TyBool => (value != 0).into(),
            ty::TypeVariants::TyInt(ast::IntTy::I8) => (value as i8).into(),
            ty::TypeVariants::TyInt(ast::IntTy::I16) => (value as i16).into(),
            ty::TypeVariants::TyInt(ast::IntTy::I32) => (value as i32).into(),
            ty::TypeVariants::TyInt(ast::IntTy::I64) => (value as i64).into(),
            ty::TypeVariants::TyInt(ast::IntTy::I128) => (value as i128).into(),
            ty::TypeVariants::TyInt(ast::IntTy::Isize) => (value as isize).into(),
            ty::TypeVariants::TyUint(ast::UintTy::U8) => (value as u8).into(),
            ty::TypeVariants::TyUint(ast::UintTy::U16) => (value as u16).into(),
            ty::TypeVariants::TyUint(ast::UintTy::U32) => (value as u32).into(),
            ty::TypeVariants::TyUint(ast::UintTy::U64) => (value as u64).into(),
            ty::TypeVariants::TyUint(ast::UintTy::U128) => (value as u128).into(),
            ty::TypeVariants::TyUint(ast::UintTy::Usize) => (value as usize).into(),
            ty::TypeVariants::TyChar => value.into(),
            ref x => unimplemented!("{:?}", x),
        };
        debug!("encode_int_cast {:?} as {:?} --> {:?}", value, ty, expr);
        expr
    }

    pub fn encode_item_name(&self, def_id: DefId) -> String {
        // Rule: the rhs must always have an even number of "$"
        let mut final_name = "m_".to_string();
        let name = if config::disable_name_mangling() {
            self.env.get_item_name(def_id)
        } else {
            self.env.get_item_def_path(def_id)
        };
        final_name.push_str(
            &name
                .replace("::", "$$")
                .replace("<", "$openang$")
                .replace(">", "$closeang$")
                .replace("(", "$openrou$")
                .replace(")", "$closerou$")
                .replace("[", "$opensqu$")
                .replace("]", "$closesqu$")
                .replace("{", "$opencur$")
                .replace("}", "$closecur$")
                .replace(",", "$comma$")
                .replace(";", "$semic$")
                .replace(" ", "$space$"),
        );
        final_name
    }

    pub fn encode_invariant_func_app(&self, ty: ty::Ty<'tcx>, encoded_arg: vir::Expr) -> vir::Expr {
        let type_pred = self.encode_type_predicate_use(ty);
        vir::Expr::FuncApp(
            self.encode_type_invariant_use(ty),
            vec![encoded_arg],
            // TODO ?
            vec![vir::LocalVar::new("self", vir::Type::TypedRef(type_pred))],
            vir::Type::Bool,
            // TODO
            vir::Position::default(),
        )
    }

    pub fn encode_tag_func_app(&self, ty: ty::Ty<'tcx>) -> vir::Expr {
        vir::Expr::FuncApp(
            self.encode_type_tag_use(ty),
            vec![],
            // TODO ?
            vec![],
            vir::Type::Int,
            // TODO
            vir::Position::default(),
        )
    }

    /// Encode either a pure function body or a specification assertion (stored in the given MIR).
    /// `is_encoding_assertion` marks that we are translating a specification assertion.
    pub fn encode_pure_function_body(
        &self,
        proc_def_id: ProcedureDefId,
        is_encoding_assertion: bool,
    ) -> vir::Expr {
        let substs_key = self.type_substitution_key();
        let key = (proc_def_id, substs_key);
        if !self.pure_function_bodies.borrow().contains_key(&key) {
            let procedure = self.env.get_procedure(proc_def_id);
            let pure_function_encoder = PureFunctionEncoder::new(
                self,
                proc_def_id,
                procedure.get_mir(),
                is_encoding_assertion,
            );
            let body = pure_function_encoder.encode_body();
            self.pure_function_bodies
                .borrow_mut()
                .insert(key.clone(), body);
        }
        self.pure_function_bodies.borrow()[&key].clone()
    }

    pub fn encode_pure_function_def(
        &self,
        proc_def_id: ProcedureDefId,
        substs: Vec<(ty::Ty<'tcx>, ty::Ty<'tcx>)>,
    ) {
        trace!("[enter] encode_pure_function_def({:?})", proc_def_id);
        assert!(
            self.env.has_attribute_name(proc_def_id, "pure"),
            "procedure is not marked as pure: {:?}",
            proc_def_id
        );

        {
            // FIXME; hideous monstrosity...
            let mut tymap_stack = self.typaram_repl.borrow_mut();
            assert!(tymap_stack.is_empty());
            let mut tymap = HashMap::new();
            for (typ, subst) in substs {
                tymap.insert(typ, subst);
            }
            tymap_stack.push(tymap);
        }

        // FIXME: Using substitutions as a key is most likely wrong.
        let substs_key = self.type_substitution_key();
        let key = (proc_def_id, substs_key);

        if !self.pure_functions.borrow().contains_key(&key) {
            trace!("not encoded: {:?}", key);
            let procedure = self.env.get_procedure(proc_def_id);
            let pure_function_encoder =
                PureFunctionEncoder::new(self, proc_def_id, procedure.get_mir(), false);
            let function = if self.is_trusted(proc_def_id) {
                pure_function_encoder.encode_bodyless_function()
            } else {
                let pure_function = pure_function_encoder.encode_function();
                self.patch_pure_post_with_mirror_call(pure_function)
            };

            self.log_vir_program_before_viper(function.to_string());
            self.pure_functions.borrow_mut().insert(key, function);
        }

        // FIXME; hideous monstrosity...
        {
            let mut tymap_stack = self.typaram_repl.borrow_mut();
            tymap_stack.pop();
        }
        trace!("[exit] encode_pure_function_def({:?})", proc_def_id);
    }

    fn patch_pure_post_with_mirror_call(
        &self,
        function: vir::Function,
    ) -> vir::Function {
        // use function identifier to be more robust in the presence of generics
        let mirror = self.encode_pure_snapshot_mirror(
            function.get_identifier().clone(),
            &function
        );
        if mirror.is_none() {
            return function
        }
        let mirror = mirror.unwrap();

        let mut mirror_args = vec![];
        for func_arg in &function.formal_args {
            let arg = vir::Expr::Local(func_arg.clone(), vir::Position::default());
            match &func_arg.typ {
                vir::Type::TypedRef(name) => {
                    mirror_args.
                        push(
                            self
                                .encode_snapshot_use(name.to_string())
                                .get_snap_call(arg)
                        );
                }
                _ => mirror_args.push(arg)
            }
        }

        let mut posts = function.posts.clone();
        posts.push(vir::Expr::InhaleExhale(
            Box::new(vir::Expr::BinOp(
                vir::BinOpKind::EqCmp,
                Box::new(
                    vir::Expr::Local(
                        vir::LocalVar::new("__result", function.return_type.clone()),
                        vir::Position::default(),
                    )
                ),
                Box::new(
                    vir::Expr::DomainFuncApp(
                        mirror.clone(),
                        mirror_args,
                        vir::Position::default(),
                    )
                    /* TODO
                    vir::Expr::DomainFuncApp(
                        mirror.name,
                        mirror_args,
                        mirror.formal_args,
                        mirror.return_type,
                        mirror.domain_name,
                        vir::Position::default(),
                    )
                     */
                ), vir::Position::default(),
            )),
            Box::new(
                vir::Expr::Const(vir::Const::Bool(true), vir::Position::default())
            ),
            vir::Position::default()
        ));
        vir::Function {
            posts,
            ..function
        }
    }

    pub fn encode_pure_snapshot_mirror(&self,
                                       pure_func_name: String,
                                       pure_function: &vir::Function)
                                       -> Option<vir::DomainFunc> {
        if !self.snap_mirror_funcs.borrow().contains_key(&pure_func_name) {
            if !pure_function.formal_args.iter().all(
                |a| match &a.typ {
                    vir::Type::TypedRef(name) => {
                        self.encode_snapshot_use(name.to_string()).is_defined()
                    }
                    _ => true
                }
            ) {
                self.snap_mirror_funcs.borrow_mut().insert(pure_func_name.to_string(), None);
            } else {
                let formal_args = pure_function
                    .formal_args
                    .iter()
                    .map(|a| vir::LocalVar::new(
                        a.name.to_string(),
                        match &a.typ {
                            vir::Type::TypedRef(name) => {
                                self.encode_snapshot_use(name.to_string()).get_type()
                            }
                            t => t.clone(),
                        }
                    )).collect();

                let mirror_function = vir::DomainFunc {
                    name: format!("mirror${}", pure_function.name.clone()),
                    formal_args,
                    return_type: pure_function.return_type.clone(),
                    unique: false,
                    domain_name: SNAPSHOT_MIRROR_DOMAIN.to_string(),
                };
                self.snap_mirror_funcs.borrow_mut().insert(pure_func_name.to_string(), Some(mirror_function));
            }
        }
        self.snap_mirror_funcs.borrow()[&pure_func_name].clone()
    }

    pub fn get_item_name(&self, proc_def_id: ProcedureDefId) -> String {
        self.env.get_item_name(proc_def_id)
    }

    /// Encode the use (call) of a pure function, returning the name of the
    /// function and its type.
    ///
    /// The called function must be marked as pure.
    pub fn encode_pure_function_use(
        &self,
        proc_def_id: ProcedureDefId,
    ) -> (String, vir::Type) {
        let procedure = self.env.get_procedure(proc_def_id);

        assert!(
            self.env.has_attribute_name(proc_def_id, "pure"),
            "procedure is not marked as pure: {:?}",
            proc_def_id
        );

        let pure_function_encoder =
            PureFunctionEncoder::new(self, proc_def_id, procedure.get_mir(), false);

        self.queue_pure_function_encoding(proc_def_id);

        // FIXME: encode_function_return_type assumes that pure functions cannot return generic values.
        (
            pure_function_encoder.encode_function_name(),
            pure_function_encoder.encode_function_return_type(),
        )
    }

    /// Encode the use (call) of a stub pure function, returning the name of the
    /// function and its type.
    ///
    /// The stub function is a bodyless function with `false` precondition. It's meant to be used
    /// when the user tries to call an impure function in a context that requires a pure function.
    pub fn encode_stub_pure_function_use(
        &self,
        proc_def_id: ProcedureDefId,
    ) -> (String, vir::Type) {
        let procedure = self.env.get_procedure(proc_def_id);
        let encoder = StubFunctionEncoder::new(self, proc_def_id, procedure.get_mir());

        // If we haven't seen this particular stub before, generate and insert it.
        let key = (proc_def_id, self.type_substitution_key());
        if !self.pure_functions.borrow().contains_key(&key) {
            let function = encoder.encode_function();

            self.log_vir_program_before_viper(function.to_string());

            self.stub_pure_functions.borrow_mut().insert(key, function);
        }
        (
            encoder.encode_function_name(),
            encoder.encode_function_return_type(),
        )
    }

    pub fn queue_procedure_encoding(&self, proc_def_id: ProcedureDefId) {
        self.encoding_queue
            .borrow_mut()
            .push((proc_def_id, Vec::new()));
    }

    pub fn queue_pure_function_encoding(&self, proc_def_id: ProcedureDefId) {
        let substs = self.current_tymap().into_iter().collect();
        self.encoding_queue.borrow_mut().push((proc_def_id, substs));
    }

    pub fn process_encoding_queue(&mut self) {
        self.initialize();
        while !self.encoding_queue.borrow().is_empty() {
            let (proc_def_id, substs) = self.encoding_queue.borrow_mut().pop().unwrap();
            let proc_def_path = self.env.get_item_def_path(proc_def_id);
            info!("Encoding {}", proc_def_path);
            let is_pure_function = self.env.has_attribute_name(proc_def_id, "pure");
            if is_pure_function {
                self.encode_pure_function_def(proc_def_id, substs);
            } else {
                assert!(substs.is_empty());
                if self.is_trusted(proc_def_id) {
                    debug!(
                        "Trusted procedure will not be encoded or verified: {:?}",
                        proc_def_id
                    );
                } else {
                    self.encode_procedure(proc_def_id);
                }
            }
        }
    }

    pub fn is_trusted(&self, def_id: ProcedureDefId) -> bool {
        trace!("is_trusted {:?}", def_id);
        let result = self.env().has_attribute_name(def_id, "trusted");
        trace!("is_trusted {:?} = {}", def_id, result);
        result
    }

    /// Convert a potential type parameter to a concrete type.
    pub fn resolve_typaram(&self, ty: ty::Ty<'tcx>) -> ty::Ty<'tcx> {
        // TODO: creating each time a current_tymap might be slow. This can be optimized.
        if let Some(replaced_ty) = self.current_tymap().get(&ty) {
            trace!("resolve_typaram({:?}) ==> {:?}", ty, replaced_ty);
            return replaced_ty;
        }
        ty
    }

    /// Merges the stack of type maps into a single map.
    pub fn current_tymap(&self) -> HashMap<ty::Ty<'tcx>, ty::Ty<'tcx>> {
        let mut map = HashMap::new();
        for map_frame in self.typaram_repl.borrow().iter().rev() {
            for (typ, subst) in map_frame {
                map.insert(typ.clone(), subst.clone());
                let additional_substs: Vec<_> = map
                    .iter()
                    .filter(|(_typ1, typ2)| typ2 == &typ)
                    .map(|(typ1, typ2)| (typ1.clone(), typ2.clone()))
                    .collect();
                for (typ, subst) in additional_substs {
                    map.insert(typ, subst);
                }
            }
        }
        map
    }

    /// TODO: This is a hack, it generates strings that can be used to instantiate generic pure
    /// functions.
    pub fn type_substitution_strings(&self) -> HashMap<String, String> {
        self.current_tymap()
            .iter()
            .map(|(typ, subst)| {
                let encoded_typ = match self.encode_type(typ) {
                    vir::Type::TypedRef(s) => s.clone(),
                    x => unreachable!("{:?}", x),
                };
                let encoded_subst = match self.encode_type(subst) {
                    vir::Type::TypedRef(s) => s.clone(),
                    x => unreachable!("{:?}", x),
                };
                (encoded_typ, encoded_subst)
            })
            .collect()
    }

    /// TODO: This is a hack, it generates a String that can be used for uniquely identifying this
    /// type substitution.
    pub fn type_substitution_key(&self) -> String {
        let mut substs: Vec<_> = self
            .type_substitution_strings()
            .into_iter()
            .filter(|(typ, subst)| typ != subst)
            .map(|(typ, subst)| format!("({},{})", typ, subst))
            .collect();
        substs.sort();
        substs.join(";")
    }
}<|MERGE_RESOLUTION|>--- conflicted
+++ resolved
@@ -4,7 +4,6 @@
 // License, v. 2.0. If a copy of the MPL was not distributed with this
 // file, You can obtain one at http://mozilla.org/MPL/2.0/.
 
-<<<<<<< HEAD
 use encoder::{
     borrows::{compute_procedure_contract, ProcedureContract, ProcedureContractMirDef},
     builtin_encoder::{BuiltinEncoder, BuiltinFunctionKind, BuiltinMethodKind},
@@ -12,6 +11,7 @@
     foldunfold, places,
     procedure_encoder::ProcedureEncoder,
     pure_function_encoder::PureFunctionEncoder,
+    snapshot_encoder::{Snapshot, SnapshotEncoder},
     spec_encoder::SpecEncoder,
     stub_function_encoder::StubFunctionEncoder,
     stub_procedure_encoder::StubProcedureEncoder,
@@ -35,33 +35,8 @@
     io::Write,
     mem,
     ops::AddAssign,
-=======
-use encoder::borrows::{compute_procedure_contract, ProcedureContract, ProcedureContractMirDef};
-use encoder::builtin_encoder::BuiltinEncoder;
-use encoder::builtin_encoder::BuiltinFunctionKind;
-use encoder::builtin_encoder::BuiltinMethodKind;
-use encoder::errors::{EncodingError, ErrorCtxt, ErrorManager, PrustiError};
-use encoder::foldunfold;
-use encoder::places;
-use encoder::procedure_encoder::ProcedureEncoder;
-use encoder::pure_function_encoder::PureFunctionEncoder;
-use encoder::spec_encoder::SpecEncoder;
-use encoder::stub_function_encoder::StubFunctionEncoder;
-use encoder::stub_procedure_encoder::StubProcedureEncoder;
-use encoder::type_encoder::{compute_discriminant_values, compute_discriminant_bounds, TypeEncoder};
-use prusti_common::vir;
-use prusti_common::vir::WithIdentifier;
-use prusti_common::config;
-use prusti_interface::constants::PRUSTI_SPEC_ATTR;
-use prusti_interface::data::ProcedureDefId;
-use prusti_interface::environment::Environment;
-use prusti_common::report::log;
-use prusti_interface::specifications::{
-    SpecID, SpecificationSet, TypedAssertion, TypedSpecificationMap, TypedSpecificationSet,
->>>>>>> 83d9d34d
 };
 use syntax::ast;
-use encoder::snapshot_encoder::{SnapshotEncoder, Snapshot};
 
 const SNAPSHOT_MIRROR_DOMAIN: &str = "$SnapshotMirrors$";
 
@@ -230,26 +205,26 @@
     }
 
     pub fn get_used_viper_domains(&self) -> Vec<vir::Domain> {
-
-        let mirrors = self.snap_mirror_funcs
+        let mirrors = self
+            .snap_mirror_funcs
             .borrow()
             .values()
             .filter_map(|f| f.clone())
             .collect();
 
-        let mut domains : Vec<vir::Domain> = self.snapshots.borrow()
+        let mut domains: Vec<vir::Domain> = self
+            .snapshots
+            .borrow()
             .values()
             .into_iter()
             .filter_map(|s| s.get_domain())
             .collect();
-        domains.push(
-          vir::Domain {
-              name: SNAPSHOT_MIRROR_DOMAIN.to_string(),
-              functions: mirrors,
-              axioms: vec![],
-              type_vars: vec![]
-          }  
-        );
+        domains.push(vir::Domain {
+            name: SNAPSHOT_MIRROR_DOMAIN.to_string(),
+            functions: mirrors,
+            axioms: vec![],
+            type_vars: vec![],
+        });
         domains.sort_by_key(|d| d.get_identifier());
         domains
     }
@@ -1010,22 +985,18 @@
         let ty = self.dereference_ty(ty);
         let predicate_name = self.encode_type_predicate_use(ty);
         if !self.snapshots.borrow().contains_key(&predicate_name) {
-            let encoder = SnapshotEncoder::new(
-                self,
-                ty,
-                predicate_name.to_string()
-            );
+            let encoder = SnapshotEncoder::new(self, ty, predicate_name.to_string());
             let snapshot = encoder.encode();
-            self.snapshots.borrow_mut().insert(predicate_name.to_string(), Box::new(snapshot));
+            self.snapshots
+                .borrow_mut()
+                .insert(predicate_name.to_string(), Box::new(snapshot));
         }
         self.snapshots.borrow()[&predicate_name].clone()
     }
 
     fn dereference_ty<'b>(&self, ty: &'b ty::Ty<'tcx>) -> &'b ty::Ty<'tcx> {
         match ty.sty {
-            ty::TypeVariants::TyRef(_, ref val_ty, _) => {
-                self.dereference_ty(val_ty)
-            }
+            ty::TypeVariants::TyRef(_, ref val_ty, _) => self.dereference_ty(val_ty),
             _ => ty,
         }
     }
@@ -1366,17 +1337,11 @@
         trace!("[exit] encode_pure_function_def({:?})", proc_def_id);
     }
 
-    fn patch_pure_post_with_mirror_call(
-        &self,
-        function: vir::Function,
-    ) -> vir::Function {
+    fn patch_pure_post_with_mirror_call(&self, function: vir::Function) -> vir::Function {
         // use function identifier to be more robust in the presence of generics
-        let mirror = self.encode_pure_snapshot_mirror(
-            function.get_identifier().clone(),
-            &function
-        );
+        let mirror = self.encode_pure_snapshot_mirror(function.get_identifier().clone(), &function);
         if mirror.is_none() {
-            return function
+            return function;
         }
         let mirror = mirror.unwrap();
 
@@ -1385,14 +1350,12 @@
             let arg = vir::Expr::Local(func_arg.clone(), vir::Position::default());
             match &func_arg.typ {
                 vir::Type::TypedRef(name) => {
-                    mirror_args.
-                        push(
-                            self
-                                .encode_snapshot_use(name.to_string())
-                                .get_snap_call(arg)
-                        );
+                    mirror_args.push(
+                        self.encode_snapshot_use(name.to_string())
+                            .get_snap_call(arg),
+                    );
                 }
-                _ => mirror_args.push(arg)
+                _ => mirror_args.push(arg),
             }
         }
 
@@ -1429,39 +1392,44 @@
             ),
             vir::Position::default()
         ));
-        vir::Function {
-            posts,
-            ..function
-        }
-    }
-
-    pub fn encode_pure_snapshot_mirror(&self,
-                                       pure_func_name: String,
-                                       pure_function: &vir::Function)
-                                       -> Option<vir::DomainFunc> {
-        if !self.snap_mirror_funcs.borrow().contains_key(&pure_func_name) {
-            if !pure_function.formal_args.iter().all(
-                |a| match &a.typ {
-                    vir::Type::TypedRef(name) => {
-                        self.encode_snapshot_use(name.to_string()).is_defined()
-                    }
-                    _ => true
+        vir::Function { posts, ..function }
+    }
+
+    pub fn encode_pure_snapshot_mirror(
+        &self,
+        pure_func_name: String,
+        pure_function: &vir::Function,
+    ) -> Option<vir::DomainFunc> {
+        if !self
+            .snap_mirror_funcs
+            .borrow()
+            .contains_key(&pure_func_name)
+        {
+            if !pure_function.formal_args.iter().all(|a| match &a.typ {
+                vir::Type::TypedRef(name) => {
+                    self.encode_snapshot_use(name.to_string()).is_defined()
                 }
-            ) {
-                self.snap_mirror_funcs.borrow_mut().insert(pure_func_name.to_string(), None);
+                _ => true,
+            }) {
+                self.snap_mirror_funcs
+                    .borrow_mut()
+                    .insert(pure_func_name.to_string(), None);
             } else {
                 let formal_args = pure_function
                     .formal_args
                     .iter()
-                    .map(|a| vir::LocalVar::new(
-                        a.name.to_string(),
-                        match &a.typ {
-                            vir::Type::TypedRef(name) => {
-                                self.encode_snapshot_use(name.to_string()).get_type()
-                            }
-                            t => t.clone(),
-                        }
-                    )).collect();
+                    .map(|a| {
+                        vir::LocalVar::new(
+                            a.name.to_string(),
+                            match &a.typ {
+                                vir::Type::TypedRef(name) => {
+                                    self.encode_snapshot_use(name.to_string()).get_type()
+                                }
+                                t => t.clone(),
+                            },
+                        )
+                    })
+                    .collect();
 
                 let mirror_function = vir::DomainFunc {
                     name: format!("mirror${}", pure_function.name.clone()),
@@ -1470,7 +1438,9 @@
                     unique: false,
                     domain_name: SNAPSHOT_MIRROR_DOMAIN.to_string(),
                 };
-                self.snap_mirror_funcs.borrow_mut().insert(pure_func_name.to_string(), Some(mirror_function));
+                self.snap_mirror_funcs
+                    .borrow_mut()
+                    .insert(pure_func_name.to_string(), Some(mirror_function));
             }
         }
         self.snap_mirror_funcs.borrow()[&pure_func_name].clone()
@@ -1484,10 +1454,7 @@
     /// function and its type.
     ///
     /// The called function must be marked as pure.
-    pub fn encode_pure_function_use(
-        &self,
-        proc_def_id: ProcedureDefId,
-    ) -> (String, vir::Type) {
+    pub fn encode_pure_function_use(&self, proc_def_id: ProcedureDefId) -> (String, vir::Type) {
         let procedure = self.env.get_procedure(proc_def_id);
 
         assert!(
