[package]
name = "test-crates"
version = "0.1.0"
authors = ["Federico Poli <federpoli@gmail.com>"]
edition = "2018"

[dependencies]
prusti-launch = { path = "../prusti-launch" }
prusti = { path = "../prusti" }
<<<<<<< HEAD
color-backtrace = "0.5.0"
rustwide = "0.10.0"
=======
color-backtrace = "0.4.2"
rustwide = "0.11.0"
>>>>>>> 0ab52939
env_logger = "0.8.1"
log = "0.4.0"
csv = "1.1.4"
serde = "1.0.117"<|MERGE_RESOLUTION|>--- conflicted
+++ resolved
@@ -7,13 +7,8 @@
 [dependencies]
 prusti-launch = { path = "../prusti-launch" }
 prusti = { path = "../prusti" }
-<<<<<<< HEAD
 color-backtrace = "0.5.0"
-rustwide = "0.10.0"
-=======
-color-backtrace = "0.4.2"
 rustwide = "0.11.0"
->>>>>>> 0ab52939
 env_logger = "0.8.1"
 log = "0.4.0"
 csv = "1.1.4"
