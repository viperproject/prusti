// This Source Code Form is subject to the terms of the Mozilla Public
// License, v. 2.0. If a copy of the MPL was not distributed with this
// file, You can obtain one at http://mozilla.org/MPL/2.0/.

use super::borrowck::{facts, regions};
use super::loops;
use super::loops_utils::*;
use super::mir_analyses::initialization::{
    compute_definitely_initialized,
    DefinitelyInitializedAnalysisResult
};
use super::polonius_info::{AdditionalFacts, PoloniusInfo};
use crate::utils;
use datafrog::{Iteration, Relation};
use std::cell;
use std::env;
use std::collections::{HashMap, HashSet};
use std::fs::File;
use std::io::{self, Write, BufWriter};
use std::path::PathBuf;
use polonius_engine::{Algorithm, Output, Atom};
use rustc::hir::{self, intravisit};
use rustc::mir;
use rustc::ty::TyCtxt;
use rustc_data_structures::indexed_vec::Idx;
use syntax::ast;
use syntax::codemap::Span;

pub fn dump_borrowck_info<'a, 'tcx>(tcx: TyCtxt<'a, 'tcx, 'tcx>) {
    trace!("[dump_borrowck_info] enter");

    assert!(tcx.use_mir_borrowck(), "NLL is not enabled.");

    let mut printer = InfoPrinter {
        tcx: tcx,
    };
    intravisit::walk_crate(&mut printer, tcx.hir.krate());

    trace!("[dump_borrowck_info] exit");
}

struct InfoPrinter<'a, 'tcx: 'a> {
    pub tcx: TyCtxt<'a, 'tcx, 'tcx>,
}

impl<'a, 'tcx> intravisit::Visitor<'tcx> for InfoPrinter<'a, 'tcx> {
    fn nested_visit_map<'this>(&'this mut self) -> intravisit::NestedVisitorMap<'this, 'tcx> {
        let map = &self.tcx.hir;
        intravisit::NestedVisitorMap::All(map)
    }

    fn visit_fn(&mut self, fk: intravisit::FnKind<'tcx>, _fd: &'tcx hir::FnDecl,
                _b: hir::BodyId, _s: Span, node_id: ast::NodeId) {
        let name = match fk {
            intravisit::FnKind::ItemFn(name, ..) => name,
            _ => return,
        };

        trace!("[visit_fn] enter name={:?}", name);

        match env::var_os("PRUSTI_DUMP_PROC").and_then(|value| value.into_string().ok()) {
            Some(value) => {
                if name != value {
                    return;
                }
            },
            _ => {},
        };

        let def_id = self.tcx.hir.local_def_id(node_id);
        self.tcx.mir_borrowck(def_id);

        // Read Polonius facts.
        let def_path = self.tcx.hir.def_path(def_id);

        let mir = self.tcx.mir_validated(def_id).borrow();

        let loop_info = loops::ProcedureLoops::new(&mir);

        let graph_path = PathBuf::from("nll-facts")
            .join(def_path.to_filename_friendly_no_crate())
            .join("graph.dot");
        let graph_file = File::create(graph_path).expect("Unable to create file");
        let graph = BufWriter::new(graph_file);

        let initialization = compute_definitely_initialized(&mir, self.tcx, def_path);

        let mut mir_info_printer = MirInfoPrinter {
            tcx: self.tcx,
            mir: &mir,
            graph: cell::RefCell::new(graph),
            loops: loop_info,
            initialization: initialization,
            polonius_info: PoloniusInfo::new(self.tcx, def_id, &mir),
        };
        mir_info_printer.print_info();

        trace!("[visit_fn] exit");
    }
}


impl<'a, 'tcx> InfoPrinter<'a, 'tcx> {

    /// Extract the call terminator at the location. Otherwise return None.
    fn get_call_destination(&self, mir: &mir::Mir<'tcx>,
                            location: mir::Location) -> Option<mir::Place<'tcx>> {
        let mir::BasicBlockData { ref statements, ref terminator, .. } = mir[location.block];
        if statements.len() != location.statement_index {
            return None;
        }
        match terminator.as_ref().unwrap().kind {
            mir::TerminatorKind::Call { ref destination, .. } => {
                if let Some((ref place, _)) = destination {
                    Some(place.clone())
                } else {
                    None
                }
            }
            ref x => {
                panic!("Expected call, got {:?} at {:?}", x, location);
            }
        }
    }

}


struct MirInfoPrinter<'a, 'tcx: 'a> {
    pub tcx: TyCtxt<'a, 'tcx, 'tcx>,
    pub mir: &'a mir::Mir<'tcx>,
    pub graph: cell::RefCell<BufWriter<File>>,
    pub loops: loops::ProcedureLoops,
    pub initialization: DefinitelyInitializedAnalysisResult<'tcx>,
    pub polonius_info: PoloniusInfo<'a, 'tcx>,
}

macro_rules! write_graph {
    ( $self:ident, $( $x:expr ),* ) => {
        writeln!($self.graph.borrow_mut(), $( $x ),*)?;
    }
}

macro_rules! to_html {
    ( $o:expr ) => {{
        format!("{:?}", $o)
            .replace("{", "\\{")
            .replace("}", "\\}")
            .replace("&", "&amp;")
            .replace(">", "&gt;")
            .replace("<", "&lt;")
            .replace("\n", "<br/>")
    }};
}

macro_rules! to_html_display {
    ( $o:expr ) => {{
        format!("{}", $o)
            .replace("{", "\\{")
            .replace("}", "\\}")
            .replace("&", "&amp;")
            .replace(">", "&gt;")
            .replace("<", "&lt;")
            .replace("\n", "<br/>")
    }};
}

macro_rules! write_edge {
    ( $self:ident, $source:ident, str $target:ident ) => {{
        write_graph!($self, "\"{:?}\" -> \"{}\"\n", $source, stringify!($target));
    }};
    ( $self:ident, $source:ident, unwind $target:ident ) => {{
        write_graph!($self, "\"{:?}\" -> \"{:?}\" [color=red]\n", $source, $target);
    }};
    ( $self:ident, $source:ident, imaginary $target:ident ) => {{
        write_graph!($self, "\"{:?}\" -> \"{:?}\" [style=\"dashed\"]\n", $source, $target);
    }};
    ( $self:ident, $source:ident, $target:ident ) => {{
        write_graph!($self, "\"{:?}\" -> \"{:?}\"\n", $source, $target);
    }};
}

macro_rules! to_sorted_string {
    ( $o:expr ) => {{
        let mut vector = $o.iter().map(|x| to_html!(x)).collect::<Vec<String>>();
        vector.sort();
        vector.join(", ")
    }}
}


impl<'a, 'tcx> MirInfoPrinter<'a, 'tcx> {

    pub fn print_info(&mut self) -> Result<(),io::Error> {
        write_graph!(self, "digraph G {{\n");
        for bb in self.mir.basic_blocks().indices() {
            self.visit_basic_block(bb);
        }
        self.print_temp_variables();
        self.print_blocked(mir::RETURN_PLACE, mir::Location {
            block: mir::BasicBlock::new(0),
            statement_index: 0,
        });
        self.print_subset_at_start(mir::Location {
            block: mir::BasicBlock::new(0),
            statement_index: 0,
        });
        self.print_borrow_regions();
        self.print_restricts();
        write_graph!(self, "}}\n");
        Ok(())
    }

    fn print_temp_variables(&self) -> Result<(),io::Error> {
        if self.show_temp_variables() {
            write_graph!(self, "Variables [ style=filled shape = \"record\"");
            write_graph!(self, "label =<<table>");
            write_graph!(self, "<tr><td>VARIABLES</td></tr>");
            write_graph!(self, "<tr><td>Name</td><td>Temporary</td><td>Type</td><td>Region</td></tr>");
            for (temp, var) in self.mir.local_decls.iter_enumerated() {
                let name = var.name.map(|s| s.to_string()).unwrap_or(String::from(""));
                let region = self.polonius_info.variable_regions
                    .get(&temp)
                    .map(|region| format!("{:?}", region))
                    .unwrap_or(String::from(""));
                let typ = to_html!(var.ty);
                write_graph!(self, "<tr><td>{}</td><td>{:?}</td><td>{}</td><td>{}</td></tr>",
                             name, temp, typ, region);
            }
            write_graph!(self, "</table>>];");
        }
        Ok(())
    }

    /// Print the restricts relation as a tree of loans.
    fn print_restricts(&self) -> Result<(),io::Error> {
        if !self.show_restricts() {
            return Ok(())
        }
        write_graph!(self, "subgraph cluster_restricts {{");
        let mut interesting_restricts = Vec::new();
        let mut loans = Vec::new();
        for &(region, loan, point) in self.polonius_info.borrowck_in_facts.borrow_region.iter() {
            write_graph!(self, "\"region_live_at_{:?}_{:?}_{:?}\" [ ", region, loan, point);
            write_graph!(self, "label=\"region_live_at({:?}, {:?}, {:?})\" ];", region, loan, point);
            write_graph!(self, "{:?} -> \"region_live_at_{:?}_{:?}_{:?}\" -> {:?}_{:?}",
                         loan, region, loan, point, region, point);
            interesting_restricts.push((region, point));
            loans.push(loan);
        }
        loans.sort();
        loans.dedup();
        for &loan in loans.iter() {
            let position = self.polonius_info
                .additional_facts
                .reborrows
                .iter()
                .position(|&(_, l)| loan == l);
            if position.is_some() {
                write_graph!(self, "_{:?} [shape=box color=green]", loan);
            } else {
                write_graph!(self, "_{:?} [shape=box]", loan);
            }
        }
        for (region, point) in interesting_restricts.iter() {
            if let Some(restricts_map) = self.polonius_info.borrowck_out_facts.restricts.get(&point) {
                if let Some(loans) = restricts_map.get(&region) {
                    for loan in loans.iter() {
                        write_graph!(self, "\"restricts_{:?}_{:?}_{:?}\" [ ", point, region, loan);
                        write_graph!(self, "label=\"restricts({:?}, {:?}, {:?})\" ];", point, region, loan);
                        write_graph!(self, "{:?}_{:?} -> \"restricts_{:?}_{:?}_{:?}\" -> {:?}",
                                     region, point, point, region, loan, loan);

                    }
                }
            }
        }
        for &(loan1, loan2) in self.polonius_info.additional_facts.reborrows.iter() {
            write_graph!(self, "_{:?} -> _{:?} [color=green]", loan1, loan2);
            // TODO: Compute strongly connected components.
        }
        write_graph!(self, "}}");
        Ok(())
    }

    /// Print the subset relation at the beginning of the given location.
    fn print_subsets(&self, location: mir::Location) -> Result<(),io::Error> {
        let bb = location.block;
        let stmt = location.statement_index;
        let start_point = self.get_point(location, facts::PointType::Start);
        let subset_map = &self.polonius_info.borrowck_out_facts.subset;
        write_graph!(self, "subgraph cluster_{:?}_{:?} {{", bb, stmt);
        write_graph!(self, "cluster_title_{:?}_{:?} [label=\"subset at {:?}\"]",
                     bb, stmt, location);
        let mut used_regions = HashSet::new();
        if let Some(ref subset) = subset_map.get(&start_point).as_ref() {
            for (source_region, regions) in subset.iter() {
                used_regions.insert(source_region);
                for target_region in regions.iter() {
                    write_graph!(self, "{:?}_{:?}_{:?} -> {:?}_{:?}_{:?}",
                                 bb, stmt, source_region, bb, stmt, target_region);
                    used_regions.insert(target_region);
                }
            }
        }
        for region in used_regions {
            write_graph!(self, "{:?}_{:?}_{:?} [shape=box label=\"{:?}\n(region)\"]",
                         bb, stmt, region, region);
        }
        for (region, point) in self.polonius_info.borrowck_in_facts.region_live_at.iter() {
            if *point == start_point {
                write_graph!(self, "{:?} -> {:?}_{:?}_{:?}", bb, bb, stmt, region);
            }
        }
        write_graph!(self, "}}");
        Ok(())
    }

    fn print_borrow_regions(&self) -> Result<(),io::Error> {
        if !self.show_borrow_regions() {
            return Ok(())
        }
        write_graph!(self, "subgraph cluster_Loans {{");
        for (region, loan, point) in self.polonius_info.borrowck_in_facts.borrow_region.iter() {
            write_graph!(self, "subgraph cluster_{:?} {{", loan);
            let subset_map = &self.polonius_info.borrowck_out_facts.subset;
            if let Some(ref subset) = subset_map.get(&point).as_ref() {
                for (source_region, regions) in subset.iter() {
                    if let Some(local) = self.find_variable(*source_region) {
                        write_graph!(self, "{:?}_{:?} -> {:?}_{:?}",
                                     loan, local, loan, source_region);
                    }
                    for target_region in regions.iter() {
                        write_graph!(self, "{:?}_{:?} -> {:?}_{:?}",
                                     loan, source_region, loan, target_region);
                        if let Some(local) = self.find_variable(*target_region) {
                            write_graph!(self, "{:?}_{:?} -> {:?}_{:?}",
                                         loan, local, loan, target_region);
                        }
                    }
                }
            }
            write_graph!(self, "{:?} -> {:?}_{:?}", loan, loan, region);
            write_graph!(self, "}}");
        }
        write_graph!(self, "}}");
        Ok(())
    }

    fn visit_basic_block(&mut self, bb: mir::BasicBlock) -> Result<(),io::Error> {
        write_graph!(self, "\"{:?}\" [ shape = \"record\"", bb);
        if self.loops.loop_heads.contains(&bb) {
            write_graph!(self, "color=green");
        }
        write_graph!(self, "label =<<table>");
        write_graph!(self, "<th>");
        write_graph!(self, "<td>{:?}</td>", bb);
        write_graph!(self, "<td colspan=\"7\"></td>");
        write_graph!(self, "<td>Definitely Initialized</td>");
        write_graph!(self, "</th>");

        // Is this the entry point of a procedure?
        if bb == mir::BasicBlock::new(0) {
            self.write_magic_wands(false, mir::Location {
                block: mir::BasicBlock::new(0),
                statement_index: 0,
            });
        }

        // Is this a loop head?
        if self.loops.loop_heads.contains(&bb) {
//              1.  Let ``A1`` be a set of pairs ``(p, t)`` where ``p`` is a prefix
//                  accessed in the loop body and ``t`` is the type of access (read,
//                  destructive read, …).
//              2.  Let ``A2`` be a subset of ``A1`` that contains only the prefixes
//                  whose roots are defined before the loop. (The root of the prefix
//                  ``x.f.g.h`` is ``x``.)
//              3.  Let ``A3`` be a subset of ``A2`` without accesses that are subsumed
//                  by other accesses.
//              4.  Let ``U`` be a set of prefixes that are unreachable at the loop
//                  head because they are either moved out or mutably borrowed.
//              5.  For each access ``(p, t)`` in the set ``A3``:

//                  1.  Add a read permission to the loop invariant to read the prefix
//                      up to the last element. If needed, unfold the corresponding
//                      predicates.
//                  2.  Add a permission to the last element based on what is required
//                      by the type of access. If ``p`` is a prefix of some prefixes in
//                      ``U``, then the invariant would contain corresponding predicate
//                      bodies without unreachable elements instead of predicates.


            // Paths accessed inside the loop body.
            let accesses = self.loops.compute_used_paths(bb, &self.mir);
            let definitely_initalised_paths = self.initialization.get_before_block(bb);
            // Paths that are defined before the loop.
            let defined_accesses: Vec<_> = accesses
                .iter()
                .filter(
                    |loops::PlaceAccess { place, kind, .. } |
                    definitely_initalised_paths.iter().any(
                        |initialised_place|
                        // If the prefix is definitely initialised, then this place is a potential
                        // loop invariant.
                        utils::is_prefix(place, initialised_place) ||
                        // If the access is store, then we only need the path to exist, which is
                        // guaranteed if we have at least some of the leaves still initialised.
                        //
                        // Note that the Rust compiler is even more permissive as explained in this
                        // issue: https://github.com/rust-lang/rust/issues/21232.
                        (
                            *kind == loops::PlaceAccessKind::Store &&
                            utils::is_prefix(initialised_place, place)
                        )
                    )
                )
                .map(|loops::PlaceAccess { place, kind, .. } | (place, kind))
                .collect();
            // Paths to whose leaves we need write permissions.
            let mut write_leaves: Vec<mir::Place> = Vec::new();
            for (_i, (place, kind)) in defined_accesses.iter().enumerate() {
                if kind.is_write_access() {
                    let has_prefix = defined_accesses
                        .iter()
                        .any(|(potential_prefix, kind)|
                             kind.is_write_access() &&
                             place != potential_prefix &&
                             utils::is_prefix(place, potential_prefix)
                         );
                    if !has_prefix && !write_leaves.contains(place) {
                        write_leaves.push((*place).clone());
                    }
                }
            }
            // Paths to whose leaves we need read permissions.
            let mut read_leaves: Vec<mir::Place> = Vec::new();
            for (_i, (place, kind)) in defined_accesses.iter().enumerate() {
                if !kind.is_write_access() {
                    let has_prefix = defined_accesses
                        .iter()
                        .any(|(potential_prefix, _kind)|
                             place != potential_prefix &&
                             utils::is_prefix(place, potential_prefix)
                         );
                    if !has_prefix && !read_leaves.contains(place) && !write_leaves.contains(place) {
                        read_leaves.push((*place).clone());
                    }
                }
            }
            // Construct the permission forest.
            let forest = PermissionForest::new(
                &write_leaves, &read_leaves, &definitely_initalised_paths);

            //write_graph!(self, "<tr>");
            //let accesses_str: Vec<_> = accesses
                //.iter()
                //.cloned()
                //.map(|loops::PlaceAccess { place, kind, .. } | (place, kind))
                //.collect();
            //write_graph!(self, "<td colspan=\"2\">Accessed paths (A1):</td>");
            //write_graph!(self, "<td colspan=\"7\">{}</td>", to_sorted_string!(accesses_str));
            //write_graph!(self, "</tr>");

            write_graph!(self, "<tr>");
            write_graph!(self, "<td colspan=\"2\">Def. before loop (A2):</td>");
            write_graph!(self, "<td colspan=\"7\">{}</td>",
                         to_sorted_string!(defined_accesses));
            write_graph!(self, "</tr>");

            write_graph!(self, "<tr>");
            write_graph!(self, "<td colspan=\"2\">Write paths (A3):</td>");
            write_graph!(self, "<td colspan=\"7\">{}</td>",
                         to_sorted_string!(write_leaves));
            write_graph!(self, "</tr>");

            write_graph!(self, "<tr>");
            write_graph!(self, "<td colspan=\"2\">Read paths (A3):</td>");
            write_graph!(self, "<td colspan=\"7\">{}</td>",
                         to_sorted_string!(read_leaves));
            write_graph!(self, "</tr>");

            write_graph!(self, "<tr>");
            write_graph!(self, "<td colspan=\"2\">Invariant:</td>");
            write_graph!(self, "<td colspan=\"7\">{}</td>", to_html_display!(forest));
            write_graph!(self, "</tr>");

            let mut reborrows: Vec<(mir::Local, facts::Region)> = write_leaves
                .iter()
                .flat_map(|place| {
                    // Only locals – we do not support references in fields.
                    match place {
                        mir::Place::Local(local) => Some(local),
                        _ => None,
                    }
                })
                .flat_map(|local| {
                    // Only references (variables that have regions).
                    self.polonius_info.variable_regions.get(&local).map(|region| (*local, *region))
                })
                // Note: With our restrictions these two checks are sufficient to ensure
                // that we have reborrowing. For example, we do not need to check that
                // at least one of the loans is coming from inside of the loop body.
                .collect();

            write_graph!(self, "<tr>");
            write_graph!(self, "<td colspan=\"2\">Reborrows:</td>");
            write_graph!(self, "<td colspan=\"7\">{}</td>", to_sorted_string!(reborrows));
            write_graph!(self, "</tr>");

            for &(local, _) in reborrows.iter() {
                self.polonius_info.add_loop_magic_wand(bb, &self.loops, local);
            }
            write_graph!(self, "<tr>");
            write_graph!(self, "<td colspan=\"2\">Magic wands:</td>");
            write_graph!(self, "<td colspan=\"7\">{}</td>",
                         to_sorted_string!(self.polonius_info.loop_magic_wands.get(&bb).unwrap_or(&vec![])));
            write_graph!(self, "</tr>");
        }
        write_graph!(self, "<th>");
        if self.show_statement_indices() {
            write_graph!(self, "<td>Nr</td>");
        }
        write_graph!(self, "<td>statement</td>");
        write_graph!(self, "<td colspan=\"2\">Loans</td>");
        write_graph!(self, "<td colspan=\"2\">Borrow Regions</td>");
        write_graph!(self, "<td colspan=\"2\">Regions</td>");
        write_graph!(self, "<td>{}</td>", self.get_definitely_initialized_before_block(bb));
        write_graph!(self, "</th>");

        let mir::BasicBlockData { ref statements, ref terminator, .. } = self.mir[bb];
        let mut location = mir::Location { block: bb, statement_index: 0 };
        let terminator_index = statements.len();

        while location.statement_index < terminator_index {
            self.visit_statement(location, &statements[location.statement_index])?;
            location.statement_index += 1;
        }
        let terminator = terminator.clone();
        let term_str = if let Some(ref term) = &terminator {
            to_html!(term.kind)
        } else {
            String::from("")
        };
        write_graph!(self, "<tr>");
        if self.show_statement_indices() {
            write_graph!(self, "<td></td>");
        }
        write_graph!(self, "<td>{}</td>", term_str);
        write_graph!(self, "<td></td>");
        self.write_mid_point_blas(location);
        write_graph!(self, "<td colspan=\"4\"></td>");
        write_graph!(self, "<td>{}</td>",
                     self.get_definitely_initialized_after_statement(location));
        write_graph!(self, "</tr>");
        if let Some(ref term) = &terminator {
            if let mir::TerminatorKind::Return = term.kind {
                self.write_magic_wands(true, location);
            }
        }
        write_graph!(self, "</table>> ];");

        if let Some(ref terminator) = &terminator {
            self.visit_terminator(bb, terminator)?;
        }

        if self.loops.loop_heads.contains(&bb) {
            let start_location = mir::Location { block: bb, statement_index: 0 };
            let start_point = self.get_point(start_location, facts::PointType::Start);
            let restricts_map = &self.polonius_info.borrowck_out_facts.restricts;
            if let Some(ref restricts_relation) = restricts_map.get(&start_point).as_ref() {
                for (region, all_loans) in restricts_relation.iter() {
                    // Filter out reborrows.
                    let loans: Vec<_> = all_loans
                        .iter()
                        .filter(|l2| {
                            !all_loans
                                .iter()
                                .map(move |&l1| (**l2, l1))
                                .any(|r| self.polonius_info.additional_facts.reborrows.contains(&r))
                        })
                        .cloned()
                        .collect();


                    // This assertion would fail if instead of reborrow we happen to have a move
                    // like `let mut current = head;`. See issue #18.
                    // TODO: display if we reborrowing an argument.
                    // assert!(all_loans.is_empty() || !loans.is_empty());
                    write_graph!(self, "{:?}_{:?} [shape=box color=green]", bb, region);
                    write_graph!(self, "{:?}_0_{:?} -> {:?}_{:?} [dir=none]",
                                 bb, region, bb, region);
                    for loan in loans.iter() {

                        // The set of regions used in edges. We need to
                        // create nodes for these regions.
                        let mut used_regions = HashSet::new();

                        // Write out all loans that are kept alive by ``region``.
                        write_graph!(self, "{:?}_{:?} -> {:?}_{:?}",
                                     bb, region, bb, loan);

                        write_graph!(self, "subgraph cluster_{:?}_{:?} {{", bb, loan);
                        let borrow_region = &self.polonius_info.borrowck_in_facts.borrow_region;
                        for (region, l, point) in borrow_region.iter() {
                            if loan == l {

                                // Write the original loan's region.
                                write_graph!(self, "{:?}_{:?} -> {:?}_{:?}_{:?}",
                                             bb, loan, bb, loan, region);
                                used_regions.insert(region);

                                // Write out the subset relation at ``point``.
                                let subset_map = &self.polonius_info.borrowck_out_facts.subset;
                                if let Some(ref subset) = subset_map.get(&point).as_ref() {
                                    for (source_region, regions) in subset.iter() {
                                        used_regions.insert(source_region);
                                        for target_region in regions.iter() {
                                            if source_region == target_region {
                                                continue;
                                            }
                                            used_regions.insert(target_region);
                                            write_graph!(self, "{:?}_{:?}_{:?} -> {:?}_{:?}_{:?}",
                                                         bb, loan, source_region,
                                                         bb, loan, target_region);
                                        }
                                    }
                                }

                            }
                        }

                        for region in used_regions {
                            write_graph!(self, "{:?}_{:?}_{:?} [shape=box label=\"{:?}\n(region)\"]",
                                         bb, loan, region, region);
                            if let Some(local) = self.find_variable(*region) {
                                write_graph!(self, "{:?}_{:?}_{:?} [label=\"{:?}\n(var)\"]",
                                             bb, loan, local, local);
                                write_graph!(self, "{:?}_{:?}_{:?} -> {:?}_{:?}_{:?}",
                                             bb, loan, local, bb, loan, region);
                            }
                        }
                        write_graph!(self, "}}");
                    }

                }
            }

            for (region, point) in self.polonius_info.borrowck_in_facts.region_live_at.iter() {
                if *point == start_point {
                    // TODO: the unwrap_or is a temporary workaround
                    // See issue prusti-internal/issues/14
                    let variable = self.find_variable(*region).unwrap_or(mir::Local::new(1000));
                    self.print_blocked(variable, start_location);
                }
            }

            self.print_subsets(start_location);
        }

        Ok(())
    }

    fn visit_statement(&self, location: mir::Location,
                       statement: &mir::Statement) -> Result<(),io::Error> {
        write_graph!(self, "<tr>");
        if self.show_statement_indices() {
            write_graph!(self, "<td>{}</td>", location.statement_index);
        }
        write_graph!(self, "<td>{}</td>", to_html!(statement));

        let start_point = self.get_point(location, facts::PointType::Start);
        let mid_point = self.get_point(location, facts::PointType::Mid);

        // Loans.
        if let Some(ref blas) = self.polonius_info.borrowck_out_facts.borrow_live_at.get(&start_point).as_ref() {
            write_graph!(self, "<td>{}</td>", to_sorted_string!(blas));
        } else {
            write_graph!(self, "<td></td>");
        }
        self.write_mid_point_blas(location);

        // Borrow regions (loan start points).
        let borrow_regions: Vec<_> = self.polonius_info.borrowck_in_facts
            .borrow_region
            .iter()
            .filter(|(_, _, point)| *point == start_point)
            .cloned()
            .map(|(region, loan, _)| (region, loan))
            .collect();
        write_graph!(self, "<td>{}</td>", to_sorted_string!(borrow_regions));
        let borrow_regions: Vec<_> = self.polonius_info.borrowck_in_facts
            .borrow_region
            .iter()
            .filter(|(_, _, point)| *point == mid_point)
            .cloned()
            .map(|(region, loan, _)| (region, loan))
            .collect();
        write_graph!(self, "<td>{}</td>", to_sorted_string!(borrow_regions));

        // Regions alive at this program point.
        let regions: Vec<_> = self.polonius_info.borrowck_in_facts
            .region_live_at
            .iter()
            .filter(|(_, point)| *point == start_point)
            .cloned()
            // TODO: Understand why we cannot unwrap here:
            .map(|(region, _)| (region, self.find_variable(region)))
            .collect();
        write_graph!(self, "<td>{}</td>", to_sorted_string!(regions));
        let regions: Vec<_> = self.polonius_info.borrowck_in_facts
            .region_live_at
            .iter()
            .filter(|(_, point)| *point == mid_point)
            .cloned()
            // TODO: Understand why we cannot unwrap here:
            .map(|(region, _)| (region, self.find_variable(region)))
            .collect();
        write_graph!(self, "<td>{}</td>", to_sorted_string!(regions));

        write_graph!(self, "<td>{}</td>",
                     self.get_definitely_initialized_after_statement(location));

        write_graph!(self, "</tr>");
        Ok(())
    }

    fn get_point(&self, location: mir::Location, point_type: facts::PointType) -> facts::PointIndex {
        let point = facts::Point {
            location: location,
            typ: point_type,
        };
        self.polonius_info.interner.get_point_index(&point)
    }

    fn visit_terminator(&self, bb: mir::BasicBlock, terminator: &mir::Terminator) -> Result<(),io::Error> {
        use rustc::mir::TerminatorKind;
        match terminator.kind {
            TerminatorKind::Goto { target } => {
                write_edge!(self, bb, target);
            }
            TerminatorKind::SwitchInt { ref targets, .. } => {
                for target in targets {
                    write_edge!(self, bb, target);
                }
            }
            TerminatorKind::Resume => {
                write_edge!(self, bb, str resume);
            }
            TerminatorKind::Abort => {
                write_edge!(self, bb, str abort);
            }
            TerminatorKind::Return => {
                write_edge!(self, bb, str return);
            }
            TerminatorKind::Unreachable => {}
            TerminatorKind::DropAndReplace { ref target, unwind, .. } |
            TerminatorKind::Drop { ref target, unwind, .. } => {
                write_edge!(self, bb, target);
                if let Some(target) = unwind {
                    write_edge!(self, bb, unwind target);
                }
            }
            TerminatorKind::Call { ref destination, cleanup, .. } => {
                if let &Some((_, target)) = destination {
                    write_edge!(self, bb, target);
                }
                if let Some(target) = cleanup {
                    write_edge!(self, bb, unwind target);
                }
            }
            TerminatorKind::Assert { target, cleanup, .. } => {
                write_edge!(self, bb, target);
                if let Some(target) = cleanup {
                    write_edge!(self, bb, unwind target);
                }
            }
            TerminatorKind::Yield { .. } => { unimplemented!() }
            TerminatorKind::GeneratorDrop => { unimplemented!() }
            TerminatorKind::FalseEdges { ref real_target, ref imaginary_targets } => {
                write_edge!(self, bb, real_target);
                for target in imaginary_targets {
                    write_edge!(self, bb, imaginary target);
                }
            }
            TerminatorKind::FalseUnwind { real_target, unwind } => {
                write_edge!(self, bb, real_target);
                if let Some(target) = unwind {
                    write_edge!(self, bb, imaginary target);
                }
            }
        };
        Ok(())
    }

    fn show_statement_indices(&self) -> bool {
        get_config_option("PRUSTI_DUMP_SHOW_STATEMENT_INDICES", true)
    }

    fn show_temp_variables(&self) -> bool {
        get_config_option("PRUSTI_DUMP_SHOW_TEMP_VARIABLES", true)
    }

    fn show_borrow_regions(&self) -> bool {
        get_config_option("PRUSTI_DUMP_SHOW_BORROW_REGIONS", false)
    }

    fn show_restricts(&self) -> bool {
        get_config_option("PRUSTI_DUMP_SHOW_RESTRICTS", false)
    }
}

/// Definitely initialized analysis.
impl<'a, 'tcx> MirInfoPrinter<'a, 'tcx> {

    fn get_definitely_initialized_before_block(&self, bb: mir::BasicBlock) -> String {
        let place_set = self.initialization.get_before_block(bb);
        to_sorted_string!(place_set)
    }


    fn get_definitely_initialized_after_statement(&self, location: mir::Location) -> String {
        let place_set = self.initialization.get_after_statement(location);
        to_sorted_string!(place_set)
    }
}

/// Maybe blocking analysis.
impl<'a, 'tcx> MirInfoPrinter<'a, 'tcx> {

    /// Print the subset relation at a given program point.
    fn print_subset_at_start(&self, location: mir::Location) -> Result<(),io::Error> {
        let point = self.get_point(location, facts::PointType::Start);
        let subset_map = &self.polonius_info.borrowck_out_facts.subset;
        if let Some(ref subset) = subset_map.get(&point).as_ref() {
            write_graph!(self, "subgraph cluster_{:?} {{", point);
            let mut used_regions = HashSet::new();
            for (from_region, to_regions) in subset.iter() {
                used_regions.insert(*from_region);
                for to_region in to_regions.iter() {
                    used_regions.insert(*to_region);
                    write_graph!(self, "{:?}_{:?} -> {:?}_{:?}",
                                 point, from_region, point, to_region);
                }
            }
            for region in used_regions {
                if let Some(local) = self.find_variable(region) {
                    write_graph!(self, "{:?}_{:?} [shape=box label=\"{:?}:{:?}\"]",
                                 point, region, local, region);
                } else {
                    write_graph!(self, "{:?}_{:?} [shape=box label=\"{:?}\"]",
                                 point, region, region);
                }
            }
            write_graph!(self, "}}");
        }
        Ok(())
    }

    /// Print variables that are maybe blocked by the given variable at
    /// the start of the given location.
    fn print_blocked(&self, blocker: mir::Local, location: mir::Location) -> Result<(),io::Error> {
        let bb = location.block;
        let start_point = self.get_point(location, facts::PointType::Start);
        if let Some(region) = self.polonius_info.variable_regions.get(&blocker) {
            write_graph!(self, "{:?} -> {:?}_{:?}_{:?}", bb, bb, blocker, region);
            write_graph!(self, "{:?}_{:?}_{:?} [label=\"{:?}:{:?}\n(blocking variable)\"]",
                         bb, blocker, region, blocker, region);
            write_graph!(self, "subgraph cluster_{:?} {{", bb);
            let subset_map = &self.polonius_info.borrowck_out_facts.subset;
            if let Some(ref subset) = subset_map.get(&start_point).as_ref() {
                if let Some(blocked_regions) = subset.get(&region) {
                    for blocked_region in blocked_regions.iter() {
                        if blocked_region == region {
                            continue;
                        }
                        if let Some(blocked) = self.find_variable(*blocked_region) {
                            write_graph!(self, "{:?}_{:?}_{:?} -> {:?}_{:?}_{:?}",
                                         bb, blocker, region,
                                         bb, blocked, blocked_region);
                        }
                    }
                }
            }
            write_graph!(self, "}}");
        }
        Ok(())
    }

    /// Find a variable that has the given region in its type.
    fn find_variable(&self, region: facts::Region) -> Option<mir::Local> {
        let mut local = None;
        for (key, value) in self.polonius_info.variable_regions.iter() {
            if *value == region {
                assert!(local.is_none());
                local = Some(*key);
            }
        }
        local
    }
}

/// Loan end analysis.
impl<'a, 'tcx> MirInfoPrinter<'a, 'tcx> {

    /// Get locations that are reachable from this location in one step.
    fn get_successors(&self, location: mir::Location) -> Vec<mir::Location> {
        let statements_len = self.mir[location.block].statements.len();
        if location.statement_index < statements_len {
            vec![mir::Location {
                statement_index: location.statement_index + 1,
                .. location
            }]
        } else {
            let mut successors = Vec::new();
            for successor in self.mir[location.block].terminator.as_ref().unwrap().successors() {
                successors.push(mir::Location {
                    block: *successor,
                    statement_index: 0,
                });
            }
            successors
        }
    }

    /// Print the HTML cell with loans at given location.
    fn write_mid_point_blas(&self, location: mir::Location) -> Result<(),io::Error> {
        let mid_point = self.get_point(location, facts::PointType::Mid);
        let borrow_live_at_map = &self.polonius_info.borrowck_out_facts.borrow_live_at;
        let mut blas = if let Some(ref blas) = borrow_live_at_map.get(&mid_point).as_ref() {
            (**blas).clone()
        } else {
            Vec::new()
        };
        let zombie_borrow_live_at_map = &self.polonius_info.additional_facts.zombie_borrow_live_at;
        let mut zombie_blas = if let Some(ref zombie_blas) =
            zombie_borrow_live_at_map.get(&mid_point).as_ref() {
            (**zombie_blas).clone()
        } else {
            Vec::new()
        };


        // Get the loans that dye in this statement.
<<<<<<< HEAD
        let dying_loans = self.polonius_info.get_dying_loans(location);
        let dying_zombie_loans = self.polonius_info.get_dying_zombie_loans(location);
        let becoming_zombie_loans = self.polonius_info
            .additional_facts
            .borrow_become_zombie_at
            .get(&mid_point)
            .cloned()
            .unwrap_or(Vec::new());

=======
        let dying_loans = self.polonius_info.get_loans_dying_at(location);
>>>>>>> 0cefda82

        // Format the loans and mark the dying ones.
        blas.sort();
        let mut blas: Vec<_> = blas.into_iter()
            .map(|loan| {
                if becoming_zombie_loans.contains(&loan) {
                    format!("<b><font color=\"orchid\">{:?}</font></b>", loan)
                } else if dying_loans.contains(&loan) {
                    format!("<b><font color=\"red\">{:?}</font></b>", loan)
                } else {
                    format!("{:?}", loan)
                }
            })
            .collect();
        zombie_blas.sort();
        blas.extend(
            zombie_blas
                .iter()
                .map(|loan| {
                    if dying_zombie_loans.contains(&loan) {
                        format!("<b><font color=\"brown\">{:?}</font></b>", loan)
                    } else {
                        format!("<b><font color=\"forestgreen\">{:?}</font></b>", loan)
                    }
                })
        );

        write_graph!(self, "<td>{}", blas.join(", "));
        let mut all_dying_loans: Vec<_> = dying_loans
            .iter()
            .filter(|loan| {
                !becoming_zombie_loans.contains(loan)
            })
            .cloned()
            .collect();
        all_dying_loans.extend(dying_zombie_loans.iter().cloned());
        let forest = self.polonius_info.construct_reborrowing_forest(&all_dying_loans);
        if !dying_loans.is_empty() {
            write_graph!(self, "<br />{}", forest.to_string().replace(";", "<br />"));
        }
        write_graph!(self, "</td>");

        Ok(())
    }

    /// `package` – should it also try to compute the package statements?
    fn write_magic_wands(&mut self, package: bool,
                         location: mir::Location) -> Result<(), io::Error> {
        // TODO: Refactor out this code that computes magic wands.
        let blocker = mir::RETURN_PLACE;
        //TODO: Check if it really is always start and not the mid point.
        let start_point = self.get_point(location, facts::PointType::Start);

        if let Some(region) = self.polonius_info.variable_regions.get(&blocker) {
            write_graph!(self, "<tr>");
            write_graph!(self, "<td colspan=\"2\">Magic wand</td>");
            let subset_map = &self.polonius_info.borrowck_out_facts.subset;
            if let Some(ref subset) = subset_map.get(&start_point).as_ref() {
                let mut blocked_variables = Vec::new();
                if let Some(blocked_regions) = subset.get(&region) {
                    for blocked_region in blocked_regions.iter() {
                        if blocked_region == region {
                            continue;
                        }
                        if let Some(local) = self.find_variable(*blocked_region) {
                            blocked_variables.push(format!("{:?}:{:?}", local, blocked_region));
                        }
                    }
                    write_graph!(self, "<td colspan=\"7\">{:?}:{:?} --* {}</td>",
                                 blocker, region, to_sorted_string!(blocked_variables));
                } else {
                    write_graph!(self, "<td colspan=\"7\">BUG: no blocked region</td>");
                }
            } else {
                write_graph!(self, "<td colspan=\"7\">BUG: no subsets</td>");
            }
            write_graph!(self, "</tr>");
            if package {
                let restricts_map = &self.polonius_info.borrowck_out_facts.restricts;
                write_graph!(self, "<tr>");
                write_graph!(self, "<td colspan=\"2\">Package</td>");
                if let Some(ref restricts) = restricts_map.get(&start_point).as_ref() {
                    if let Some(loans) = restricts.get(&region) {
                        let loans: Vec<_> = loans.iter().cloned().collect();
                        write_graph!(self, "<td colspan=\"7\">{}", to_sorted_string!(loans));
                        let forest = self.polonius_info.construct_reborrowing_forest(&loans);
                        if !loans.is_empty() {
                            write_graph!(self, "<br />{}", forest.to_string().replace(";", "<br />"));
                        }
                        write_graph!(self, "</td>");
                    } else {
                        write_graph!(self, "<td colspan=\"7\">BUG: no loans</td>");
                    }
                } else {
                    write_graph!(self, "<td colspan=\"7\">BUG: no restricts</td>");
                }
                write_graph!(self, "</tr>");
            }
        }
        Ok(())
    }

}

fn get_config_option(name: &str, default: bool) -> bool {
    match env::var_os(name).and_then(|value| value.into_string().ok()).as_ref() {
        Some(value) => {
            match value as &str {
                "true" => true,
                "false" => false,
                "1" => true,
                "0" => false,
                _ => unreachable!("Uknown configuration value “{}” for “{}”.", value, name),
            }
        },
        None => {
            default
        },
    }
}<|MERGE_RESOLUTION|>--- conflicted
+++ resolved
@@ -941,7 +941,6 @@
 
 
         // Get the loans that dye in this statement.
-<<<<<<< HEAD
         let dying_loans = self.polonius_info.get_dying_loans(location);
         let dying_zombie_loans = self.polonius_info.get_dying_zombie_loans(location);
         let becoming_zombie_loans = self.polonius_info
@@ -951,9 +950,8 @@
             .cloned()
             .unwrap_or(Vec::new());
 
-=======
-        let dying_loans = self.polonius_info.get_loans_dying_at(location);
->>>>>>> 0cefda82
+        // TODO(Federico): What this code does?
+        //let dying_loans = self.polonius_info.get_loans_dying_at(location);
 
         // Format the loans and mark the dying ones.
         blas.sort();
