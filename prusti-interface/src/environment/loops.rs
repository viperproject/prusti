// This Source Code Form is subject to the terms of the Mozilla Public
// License, v. 2.0. If a copy of the MPL was not distributed with this
// file, You can obtain one at http://mozilla.org/MPL/2.0/.

use std::collections::{HashMap, HashSet};
use rustc_data_structures::control_flow_graph::dominators::Dominators;
use rustc::mir;
use rustc::mir::visit::Visitor;
use environment::procedure::BasicBlockIndex;
use environment::place_set::PlaceSet;
use crate::utils;

/// A visitor that collects the loop heads and bodies.
struct LoopHeadCollector<'d> {
    /// Back edges (a, b) where b is a loop head.
    pub back_edges: Vec<(BasicBlockIndex, BasicBlockIndex)>,
    pub dominators: &'d Dominators<BasicBlockIndex>,
}

impl<'d, 'tcx> Visitor<'tcx> for LoopHeadCollector<'d> {

    fn visit_terminator_kind(
        &mut self,
        block: BasicBlockIndex,
        kind: &mir::TerminatorKind<'tcx>,
        _: mir::Location) {
        for successor in kind.successors() {
            if self.dominators.is_dominated_by(block, *successor) {
                self.back_edges.push((block, *successor));
                debug!("Loop head: {:?}", successor);
            }
        }
    }

}

/// A visitor for loopless code that visits a basic block only after all
/// predecessors of that basic block were already visited.
/// TODO: Either remove this trait or move it to a proper location.
trait PredecessorsFirstVisitor<'tcx>: Visitor<'tcx> {

    /// Should the given basic block be ignored?
    fn is_ignored(&mut self, bb: BasicBlockIndex) -> bool;

    fn visit_mir_from(&mut self, mir: &mir::Mir<'tcx>, start_block: BasicBlockIndex) {
        let mut work_queue = vec![start_block];
        let mut analysed_blocks = HashSet::new();
        while !work_queue.is_empty() {
            let current = work_queue.pop().unwrap();
            let basic_block_data = &mir.basic_blocks()[current];
            self.visit_basic_block_data(current, basic_block_data);
            analysed_blocks.insert(current);
            for &successor in basic_block_data.terminator().successors() {
                let all_predecessors_analysed = mir
                    .predecessors_for(successor)
                    .iter()
                    .all(|predecessor| {
                        analysed_blocks.contains(predecessor) ||
                        self.is_ignored(*predecessor)
                    });
                if all_predecessors_analysed {
                    assert!(!analysed_blocks.contains(&successor));
                    work_queue.push(successor);
                }
            }
        }
    }

}

/// Walk up the CFG graph an collect all basic blocks that belong to the loop body.
fn collect_loop_body<'tcx>(head: BasicBlockIndex, back_edge_source: BasicBlockIndex,
                           mir: &mir::Mir<'tcx>, body: &mut HashSet<BasicBlockIndex>) {
    let mut work_queue = vec![back_edge_source];
    body.insert(back_edge_source);
    while !work_queue.is_empty() {
        let current = work_queue.pop().unwrap();
        for &predecessor in mir.predecessors_for(current).iter() {
            if body.contains(&predecessor) {
                continue;
            }
            body.insert(predecessor);
            if predecessor != head {
                work_queue.push(predecessor);
            }
        }
    }
    debug!("Loop body (head={:?}): {:?}", head, body);
}

#[derive(Clone, Debug, PartialEq, Eq)]
pub enum PlaceAccessKind {
    /// The place is assigned to.
    Store,
    /// The place is read.
    Read,
    /// The place is moved (destructive read).
    Move,
    /// The place is borrowed immutably.
    SharedBorrow,
    /// The place is borrowed mutably.
    MutableBorrow,
}

impl PlaceAccessKind {

    /// Does the access require write permission to the leaf of the path?
    pub fn is_write_access(&self) -> bool {
        match &self {
            PlaceAccessKind::Store |
            PlaceAccessKind::Move |
            PlaceAccessKind::MutableBorrow => true,
            PlaceAccessKind::Read |
            PlaceAccessKind::SharedBorrow => false,
        }
    }
}

/// A place access inside a loop.
#[derive(Clone, Debug)]
pub struct PlaceAccess<'tcx> {
    pub location: mir::Location,
    pub place: mir::Place<'tcx>,
    pub kind: PlaceAccessKind,
}

/// A visitor that collects places that are defined before the loop and
/// accessed inside a loop.
///
/// Note that it is not guaranteed that `accessed_places` and
/// `defined_places` are disjoint
struct AccessCollector<'b, 'tcx> {
    /// Loop body.
    pub body: &'b HashSet<BasicBlockIndex>,
    /// The places that are defined before the loop and accessed inside a loop.
    pub accessed_places: Vec<PlaceAccess<'tcx>>,
}

impl<'b, 'tcx> Visitor<'tcx> for AccessCollector<'b, 'tcx> {

    fn visit_place(
        &mut self,
        place: &mir::Place<'tcx>,
        context: mir::visit::PlaceContext<'tcx>,
        location: mir::Location
    ) {
        // TODO: using `location`, skip the places that are used for typechecking
        // because that part of the generated code contains closures.
        if self.body.contains(&location.block) {
            trace!("visit_place(place={:?}, context={:?}, location={:?})",
                   place, context, location);
            use rustc::mir::visit::PlaceContext::*;
            let access_kind = match context {
                Store => PlaceAccessKind::Store,
                Copy => PlaceAccessKind::Read,
                Move => PlaceAccessKind::Move,
                Borrow { kind: mir::BorrowKind::Shared, .. } => PlaceAccessKind::SharedBorrow,
                Borrow { kind: mir::BorrowKind::Mut { .. }, .. } => PlaceAccessKind::MutableBorrow,
                Call => PlaceAccessKind::Store,
<<<<<<< HEAD
=======
                                    // FIXME: This is just a guess. Upgrade to the new
                                    // version of rustc to get proper information.
>>>>>>> 25134d90
                Inspect => PlaceAccessKind::Read,
                x => unimplemented!("{:?}", x),
            };
            let access = PlaceAccess {
                location: location,
                place: place.clone(),
                kind: access_kind,
            };
            self.accessed_places.push(access);
        }
    }

}


/// Struct that contains information about all loops in the procedure.
pub struct ProcedureLoops {
    /// A list of basic blocks that are loop heads.
    pub loop_heads: Vec<BasicBlockIndex>,
    /// The depth of each loop head, starting from one for a simple single loop.
    pub loop_head_depths: HashMap<BasicBlockIndex, usize>,
    /// A map from loop heads to the corresponding bodies.
    pub loop_bodies: HashMap<BasicBlockIndex, HashSet<BasicBlockIndex>>,
    /// A map from loop bodies to the ordered vector of enclosing loop heads.
    enclosing_loop_heads: HashMap<BasicBlockIndex, Vec<BasicBlockIndex>>,
    /// Back edges.
    pub back_edges: Vec<(BasicBlockIndex, BasicBlockIndex)>,
    /// Dominators graph.
    dominators: Dominators<BasicBlockIndex>,
}

impl ProcedureLoops {

    pub fn new<'a, 'tcx: 'a>(mir: &'a mir::Mir<'tcx>) -> ProcedureLoops {
        let dominators = mir.dominators();
        let back_edges;
        {
            let mut visitor = LoopHeadCollector {
                back_edges: Vec::new(),
                dominators: &dominators,
            };
            visitor.visit_mir(mir);
            back_edges = visitor.back_edges;
        }

        let mut loop_bodies = HashMap::new();
        for &(source, target) in back_edges.iter() {
            let body = loop_bodies.entry(target).or_insert(HashSet::new());
            collect_loop_body(target, source, mir, body);
        }

        let mut enclosing_loop_heads_set: HashMap<BasicBlockIndex, HashSet<BasicBlockIndex>> = HashMap::new();
        for (&loop_head, loop_body) in loop_bodies.iter() {
            for &block in loop_body.iter() {
                let heads_set = enclosing_loop_heads_set.entry(block).or_insert(HashSet::new());
                heads_set.insert(loop_head);
            }
        }

        let loop_heads: Vec<_> = loop_bodies.keys().map(|k| *k).collect();
        let mut loop_head_depths = HashMap::new();
        for &loop_head in loop_heads.iter() {
            loop_head_depths.insert(loop_head, enclosing_loop_heads_set[&loop_head].len());
        }

        let mut enclosing_loop_heads = HashMap::new();
        for (&block, loop_heads) in enclosing_loop_heads_set.iter() {
            let mut heads: Vec<BasicBlockIndex> = loop_heads.iter().cloned().collect();
            heads.sort_unstable_by_key(|bbi| loop_head_depths[bbi]);
            enclosing_loop_heads.insert(block, heads);
        }

        ProcedureLoops {
            loop_heads,
            loop_head_depths,
            loop_bodies,
            enclosing_loop_heads,
            back_edges: back_edges,
            dominators: dominators,
        }
    }

    pub fn count_loop_heads(&self) -> usize {
        self.loop_heads.len()
    }

    pub fn max_loop_nesting(&self) -> usize {
        self.loop_head_depths.values().max().cloned().unwrap_or(0)
    }

    pub fn is_loop_head(&self, bbi: BasicBlockIndex) -> bool {
        self.loop_head_depths.contains_key(&bbi)
    }

    /// Get the loop head, if any
    /// Note: a loop head **is** loop head of itself
    pub fn get_loop_head(&self, bbi: BasicBlockIndex) -> Option<BasicBlockIndex> {
        self.enclosing_loop_heads
            .get(&bbi)
            .and_then(|heads| heads.last())
            .cloned()
    }

    /// Get the depth of a loop head, starting from one
    pub fn get_loop_head_depth(&self, bbi: BasicBlockIndex) -> usize {
        self.loop_head_depths[&bbi]
    }

    /// Compute what paths that come from the outside of the loop are accessed
    /// inside the loop.
    fn compute_used_paths<'a, 'tcx: 'a>(&self, loop_head: BasicBlockIndex,
                                        mir: &'a mir::Mir<'tcx>) -> Vec<PlaceAccess<'tcx>> {
        let body = self.loop_bodies.get(&loop_head).unwrap();
        let mut visitor = AccessCollector {
            body: body,
            accessed_places: Vec::new(),
        };
        visitor.visit_mir(mir);
        visitor.accessed_places
    }

    /// If `definitely_initalised_paths` is not `None`, returns only leaves that are
    /// definitely initialised.
    pub fn compute_read_and_write_leaves<'a, 'tcx: 'a>(
        &self,
        loop_head: BasicBlockIndex,
        mir: &'a mir::Mir<'tcx>,
        definitely_initalised_paths: Option<&PlaceSet>,
    ) -> (Vec<mir::Place<'tcx>>, Vec<mir::Place<'tcx>>) {
        // 1.  Let ``A1`` be a set of pairs ``(p, t)`` where ``p`` is a prefix
        //     accessed in the loop body and ``t`` is the type of access (read,
        //     destructive read, …).
        // 2.  Let ``A2`` be a subset of ``A1`` that contains only the prefixes
        //     whose roots are defined before the loop. (The root of the prefix
        //     ``x.f.g.h`` is ``x``.)
        // 3.  Let ``A3`` be a subset of ``A2`` without accesses that are subsumed
        //     by other accesses.
        // 4.  Let ``U`` be a set of prefixes that are unreachable at the loop
        //     head because they are either moved out or mutably borrowed.
        // 5.  For each access ``(p, t)`` in the set ``A3``:
        //
        //     1.  Add a read permission to the loop invariant to read the prefix
        //         up to the last element. If needed, unfold the corresponding
        //         predicates.
        //     2.  Add a permission to the last element based on what is required
        //         by the type of access. If ``p`` is a prefix of some prefixes in
        //         ``U``, then the invariant would contain corresponding predicate
        //         bodies without unreachable elements instead of predicates.

        // Paths accessed inside the loop body.
        let accesses = self.compute_used_paths(loop_head, mir);
        debug!("accesses = {:?}", accesses);
        let mut accesses_pairs: Vec<_> = accesses.iter()
            .map(|PlaceAccess {place, kind, .. }| (place, kind))
            .collect();
        debug!("accesses_pairs = {:?}", accesses_pairs);
        if let Some(paths) = definitely_initalised_paths {
            debug!("definitely_initalised_paths = {:?}", paths);
            accesses_pairs = accesses_pairs
                .into_iter()
                .filter(|(place, kind)| {
                    paths.iter().any(
                        |initialised_place|
                        // If the prefix is definitely initialised, then this place is a potential
                        // loop invariant.
                        utils::is_prefix(place, initialised_place) ||
                        // If the access is store, then we only need the path to exist, which is
                        // guaranteed if we have at least some of the leaves still initialised.
                        //
                        // Note that the Rust compiler is even more permissive as explained in this
                        // issue: https://github.com/rust-lang/rust/issues/21232.
                        (
                            **kind == PlaceAccessKind::Store &&
                            utils::is_prefix(initialised_place, place)
                        )
                    )
                })
                .collect();
        }
        debug!("accesses_pairs = {:?}", accesses_pairs);
        // Paths to whose leaves we need write permissions.
        let mut write_leaves: Vec<mir::Place> = Vec::new();
        for (place, kind) in accesses_pairs.iter() {
            if kind.is_write_access() {
                let has_prefix = accesses_pairs
                    .iter()
                    .any(|(potential_prefix, kind)|
                        kind.is_write_access() &&
                            place != potential_prefix &&
                            utils::is_prefix(place, potential_prefix)
                    );
                if !has_prefix && !write_leaves.contains(place) {
                    write_leaves.push((*place).clone());
                }
            }
        }
        debug!("write_leaves = {:?}", write_leaves);
        // Paths to whose leaves we need read permissions.
        let mut read_leaves: Vec<mir::Place> = Vec::new();
        for (place, kind) in accesses_pairs.iter() {
            if !kind.is_write_access() {
                let has_prefix = accesses_pairs
                    .iter()
                    .any(|(potential_prefix, _kind)|
                        place != potential_prefix &&
                        (
                            utils::is_prefix(place, potential_prefix) ||
                            utils::is_prefix(potential_prefix, place)
                            )
                    );
                if !has_prefix && !read_leaves.contains(place) && !write_leaves.contains(place) {
                    read_leaves.push((*place).clone());
                }
            }
        }
        debug!("read_leaves = {:?}", read_leaves);

        (write_leaves, read_leaves)
    }

    /// Check if ``block`` is inside a loop.
    pub fn is_block_in_loop(&self, loop_head: BasicBlockIndex,
                            block: BasicBlockIndex) -> bool {
        self.dominators.is_dominated_by(block, loop_head)
    }
}<|MERGE_RESOLUTION|>--- conflicted
+++ resolved
@@ -157,11 +157,8 @@
                 Borrow { kind: mir::BorrowKind::Shared, .. } => PlaceAccessKind::SharedBorrow,
                 Borrow { kind: mir::BorrowKind::Mut { .. }, .. } => PlaceAccessKind::MutableBorrow,
                 Call => PlaceAccessKind::Store,
-<<<<<<< HEAD
-=======
                                     // FIXME: This is just a guess. Upgrade to the new
                                     // version of rustc to get proper information.
->>>>>>> 25134d90
                 Inspect => PlaceAccessKind::Read,
                 x => unimplemented!("{:?}", x),
             };
